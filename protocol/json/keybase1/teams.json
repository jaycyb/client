--- conflicted
+++ resolved
@@ -1324,13 +1324,10 @@
         {
           "name": "name",
           "type": "string"
-<<<<<<< HEAD
-=======
         },
         {
           "name": "public",
           "type": "boolean"
->>>>>>> 2e8c330d
         }
       ],
       "response": "TeamID"
@@ -1340,13 +1337,10 @@
         {
           "name": "name",
           "type": "string"
-<<<<<<< HEAD
-=======
         },
         {
           "name": "public",
           "type": "boolean"
->>>>>>> 2e8c330d
         }
       ],
       "response": "TeamID"
