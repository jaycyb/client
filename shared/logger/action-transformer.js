--- conflicted
+++ resolved
@@ -7,11 +7,7 @@
 import * as Chat2Gen from '../actions/chat2-gen'
 import * as ConfigGen from '../actions/config-gen'
 import * as GregorGen from '../actions/gregor-gen'
-<<<<<<< HEAD
-=======
-import * as EngineGen from '../actions/engine-gen'
 import * as WaitingGen from '../actions/waiting-gen'
->>>>>>> bf03b5f9
 import {getPath} from '../route-tree'
 import type {TypedState} from '../constants/reducer'
 import * as Entity from '../constants/types/entities'
