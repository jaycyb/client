--- conflicted
+++ resolved
@@ -1,5 +1,4 @@
 // @flow
-<<<<<<< HEAD
 import * as I from 'immutable'
 // import * as Constants from '../../../../constants/chat2'
 // import * as Types from '../../../../constants/types/chat2'
@@ -21,29 +20,6 @@
 // }
 // }
 // )((state, messageKey) => messageKey)
-=======
-import * as Constants from '../../../../constants/chat'
-import * as Types from '../../../../constants/types/chat'
-import TextMessage, {type Props} from '.'
-import createCachedSelector from 're-reselect'
-import {Set, Map} from 'immutable'
-import {compose, lifecycle, connect, type TypedState} from '../../../../util/container'
-import {type OwnProps} from './container'
-
-const getProps = createCachedSelector(
-  [Constants.getMessageFromMessageKey, Constants.getEditingMessage],
-  (message: ?Types.TextMessage, editingMessage) => {
-    return {
-      isEditing: message === editingMessage,
-      text: message ? message.message.stringValue() : null,
-      type: message ? message.messageState : null,
-      mentions: message ? message.mentions : Set(),
-      channelMention: message ? message.channelMention : 'None',
-      channelNameMentions: message ? message.channelNameMentions : Map(),
-    }
-  }
-)((state, messageKey) => messageKey)
->>>>>>> 09219959
 
 // TODO don't need connect in this case
 // const mapStateToProps = (state: TypedState, {message}: OwnProps) => ({
@@ -75,7 +51,8 @@
 // )(TextMessage)
 //
 export default mapProps(props => ({
-  channelMention: 'None',
+  channelMention: 'None', // TODO
+  channelNameMentions: I.Map(),
   isEditing: props.isEditing,
   mentions: I.Set(),
   text: props.message.text.stringValue(),
