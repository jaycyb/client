// @flow
import * as Constants from '../../../constants/chat'
import MessageComponent from './shared.desktop'
import React, {PureComponent} from 'react'
import {Box, Icon, ProgressIndicator, Text} from '../../../common-adapters'
import {fileUIName} from '../../../constants/platform'
import {globalStyles, globalMargins, globalColors} from '../../../styles'

import type {Props, ProgressBarProps, ImageIconProps} from './attachment'

function _showProgressBar (messageState, progress) {
  return !!progress && (messageState === 'uploading' || messageState === 'downloading')
}

function _showPreviewProgress (messageState, progress) {
  return !!progress && (messageState === 'downloading-preview')
}

function AttachmentTitle ({messageState, title}: {messageState: Constants.AttachmentMessageState, title: ?string}) {
  let style = {}
  switch (messageState) {
    case 'uploading':
    case 'pending':
    case 'failed':
      style = {color: globalColors.black_40}
      break
  }
  return <Text type='BodySemibold' style={style}>{title}</Text>
}

function PreviewImage ({message: {previewPath, previewType, previewSize, messageState}, onOpenInPopup}: {message: Constants.AttachmentMessage, onOpenInPopup: () => void}) {
  if (previewType === 'Image') {
    let style = {
      ...globalStyles.flexBoxRow,
      marginTop: globalMargins.xtiny,
      flex: 1,
      position: 'relative',
      alignItems: 'flex-end',
    }
    const imgStyle = {...globalStyles.rounded, ...(previewSize ? {width: previewSize.width, height: previewSize.height} : {maxHeight: 320, maxWidth: 320})}

    switch (messageState) {
      case 'uploading':
      case 'pending':
      case 'failed':
        style = {...style, opacity: 0.4}
        break
    }

    return (
      <Box style={style} onClick={onOpenInPopup}>
        <img style={imgStyle} src={previewPath} />
        {(messageState === 'downloading' || messageState === 'downloaded') &&
          <ImageIcon
            style={{position: 'relative', right: 19, top: 3}}
            type={messageState === 'downloading' ? 'Downloading' : 'Downloaded'} />}
      </Box>
    )
  }

  return null
}

function ProgressBar ({text, progress, style}: ProgressBarProps) {
  const basicStyle = {height: 4, width: 64, borderRadius: 4}
  const containerStyle = {
    ...globalStyles.flexBoxRow,
    ...globalStyles.rounded,
    borderTopLeftRadius: 0,
    borderBottomRightRadius: 0,
    alignItems: 'center',
    backgroundColor: globalColors.white,
    ...style,
  }

  return (
    <Box style={containerStyle}>
      <Text type={'BodySmall'} style={{marginRight: globalMargins.xtiny}}>{text}</Text>
      <Box style={{...basicStyle, marginTop: 2, marginLeft: globalMargins.xtiny, backgroundColor: globalColors.black_05}}>
        <Box style={{...basicStyle, width: 64 * progress, backgroundColor: globalColors.blue}} />
      </Box>
    </Box>
  )
}

function ImageIcon ({type, style}: ImageIconProps) {
  const iconStyle = {
    color: type === 'Downloading' ? globalColors.blue : globalColors.green,
    lineHeight: 0,
    top: 2,
  }

  const wrapperStyle = {
    backgroundColor: globalColors.white,
    borderRadius: '100%',
    padding: 3,
  }

  return (
    <Box style={{...wrapperStyle, ...style}}>
      <Icon type='iconfont-import' style={iconStyle} />
    </Box>
  )
}

function ShowInFileUi ({downloadedPath, onOpenInFileUI}) {
  return <Text type='BodySmallSecondaryLink' onClick={() => onOpenInFileUI(downloadedPath)}>
    Show in {fileUIName}
  </Text>
}

function PreviewImageWithInfo ({message, onOpenInFileUI, onOpenInPopup}: {message: Constants.AttachmentMessage, onOpenInFileUI: (path: string) => void, onOpenInPopup: () => void}) {
  const {downloadedPath, messageState} = message

  const overlayProgressBarStyle = {
    position: 'absolute',
    bottom: 0,
    left: 0,
    paddingLeft: globalMargins.xtiny,
    paddingRight: globalMargins.tiny,
    paddingTop: globalMargins.xtiny,
    paddingBottom: globalMargins.xtiny,
  }
  const isOverlayProgress = messageState === 'uploading'

  const previewProgressIndicatorStyle = {
    position: 'absolute',
    top: '50%',
    left: '50%',
    width: 32,
    marginLeft: -16,
    marginTop: -16,
  }

  return (
<<<<<<< HEAD
    <Box style={{...globalStyles.flexBoxColumn, position: 'relative'}}>
      <Box style={{display: 'inline-flex', position: 'relative'}}>
        <PreviewImage message={message} onOpenInPopup={onOpenInPopup} />
        {_showPreviewProgress(messageState, message.progress) && !!message.progress &&
          <ProgressIndicator
            style={previewProgressIndicatorStyle}
          />}
      </Box>
      <Box style={{marginTop: globalMargins.xtiny}}>
=======
    <Box style={{position: 'relative'}}>
      <PreviewImage message={message} onOpenInPopup={onOpenInPopup} />
      <Box style={!isOverlayProgress ? {marginTop: globalMargins.xtiny} : {}}>
>>>>>>> e3d0b22f
        {_showProgressBar(messageState, message.progress) && !!message.progress &&
          <ProgressBar
            style={isOverlayProgress ? overlayProgressBarStyle : {}}
            text={messageState === 'downloading' ? 'Downloading' : 'Uploading'}
            progress={message.progress} />}
        {downloadedPath && <ShowInFileUi downloadedPath={downloadedPath} onOpenInFileUI={onOpenInFileUI} />}
      </Box>
    </Box>
  )
}

function AttachmentIcon ({messageState}: {messageState: Constants.AttachmentMessageState}) {
  let iconType = 'icon-file-24'
  let style = {marginTop: 8, marginBottom: 8, height: 24}
  switch (messageState) {
    case 'downloading':
      iconType = 'icon-file-downloading-24'
      break
    case 'downloaded':
      iconType = 'icon-file-downloaded-24'
      break
    case 'uploading':
    case 'pending':
    case 'failed':
      style = {...style, opacity: 0.4}
  }
  return <Icon type={iconType} style={style} />
}

function AttachmentMessageGeneric ({message, onOpenInFileUI, onLoadAttachment}: {message: Constants.AttachmentMessage, onOpenInFileUI: () => void, onLoadAttachment: () => void}) {
  const {downloadedPath, messageState, progress} = message
  return (
    <Box style={{...globalStyles.flexBoxRow, ...(!message.downloadedPath ? globalStyles.clickable : {}), alignItems: 'center', marginTop: globalMargins.tiny}} onClick={!message.downloadedPath ? onLoadAttachment : undefined}>
      <AttachmentIcon messageState={messageState} />
      <Box style={{...globalStyles.flexBoxColumn, flex: 1, marginLeft: globalMargins.xtiny}}>
        <AttachmentTitle {...message} />

        {(_showProgressBar(messageState, progress) || downloadedPath) &&
          <Box style={{height: 14}}>
            {_showProgressBar(messageState, progress) && !!progress &&
              <ProgressBar
                text={messageState === 'downloading' ? 'Downloading' : 'Uploading'}
                progress={progress} />}
            {downloadedPath && <ShowInFileUi downloadedPath={downloadedPath} onOpenInFileUI={onOpenInFileUI} />}
          </Box>}
      </Box>
    </Box>
  )
}

function AttachmentMessagePreviewImage ({message, onOpenInFileUI, onOpenInPopup}: {message: Constants.AttachmentMessage, onOpenInFileUI: () => void, onOpenInPopup: () => void}) {
  return (
    <Box style={{...globalStyles.flexBoxColumn, ...globalStyles.clickable, flex: 1}}>
      <AttachmentTitle {...message} />
      <PreviewImageWithInfo message={message} onOpenInFileUI={onOpenInFileUI} onOpenInPopup={onOpenInPopup} />
    </Box>
  )
}

export default class AttachmentMessage extends PureComponent<void, Props, void> {
  _onOpenInPopup = () => {
    this.props.onOpenInPopup(this.props.message)
  }

  _onOpenInFileUI = () => {
    const {downloadedPath} = this.props.message
    downloadedPath && this.props.onOpenInFileUI(downloadedPath)
  }

  _onLoadAttachment = () => {
    const {messageID, filename} = this.props.message
    messageID && filename && this.props.onLoadAttachment(messageID, filename)
  }

  render () {
    const {message} = this.props

    let attachment
    switch (message.previewType) {
      case 'Image':
        attachment = <AttachmentMessagePreviewImage message={message} onOpenInPopup={this._onOpenInPopup} onOpenInFileUI={this._onOpenInFileUI} />
        break
      default:
        attachment = <AttachmentMessageGeneric message={message} onOpenInFileUI={this._onOpenInFileUI} onLoadAttachment={this._onLoadAttachment} />
    }

    return (
      <MessageComponent {...this.props}>
        {attachment}
      </MessageComponent>
    )
  }
}

export {
  ProgressBar,
  ImageIcon,
}<|MERGE_RESOLUTION|>--- conflicted
+++ resolved
@@ -133,7 +133,6 @@
   }
 
   return (
-<<<<<<< HEAD
     <Box style={{...globalStyles.flexBoxColumn, position: 'relative'}}>
       <Box style={{display: 'inline-flex', position: 'relative'}}>
         <PreviewImage message={message} onOpenInPopup={onOpenInPopup} />
@@ -142,12 +141,7 @@
             style={previewProgressIndicatorStyle}
           />}
       </Box>
-      <Box style={{marginTop: globalMargins.xtiny}}>
-=======
-    <Box style={{position: 'relative'}}>
-      <PreviewImage message={message} onOpenInPopup={onOpenInPopup} />
       <Box style={!isOverlayProgress ? {marginTop: globalMargins.xtiny} : {}}>
->>>>>>> e3d0b22f
         {_showProgressBar(messageState, message.progress) && !!message.progress &&
           <ProgressBar
             style={isOverlayProgress ? overlayProgressBarStyle : {}}
