// @flow
/* eslint-env browser */
import {showImagePicker} from 'react-native-image-picker'
import React, {Component} from 'react'
import {Box, Box2, Icon, Input, Text} from '../../../../common-adapters'
import {collapseStyles, globalMargins, globalStyles, globalColors, styleSheetCreate} from '../../../../styles'
import {isIOS} from '../../../../constants/platform'
import ConnectedMentionHud from '../user-mention-hud/mention-hud-container'
import ConnectedChannelMentionHud from '../channel-mention-hud/mention-hud-container'

import type {PlatformInputProps} from './types'

type State = {
  hasText: boolean,
}

class PlatformInput extends Component<PlatformInputProps, State> {
  _input: ?Input

  constructor(props: PlatformInputProps) {
    super(props)
    this.state = {
      hasText: false,
    }
  }

  _inputSetRef = (ref: ?Input) => {
    this._input = ref
    this.props.inputSetRef(ref)
  }

  _openFilePicker = () => {
    showImagePicker({mediaType: 'photo'}, response => {
      if (response.didCancel || !this.props.conversationIDKey) {
        return
      }
      if (response.error) {
        console.error(response.error)
        throw new Error(response.error)
      }
      const filename = isIOS ? response.uri.replace('file://', '') : response.path
      this.props.onAttach([filename])
    })
  }

  _getText = () => {
    return this._input ? this._input.getValue() : ''
  }

  _onChangeText = (text: string) => {
    this.setState({hasText: !!text})
    this.props.onChangeText(text)
  }

  _onSubmit = () => {
    const text = this._getText()
    if (text) {
      this.props.onSubmit(text)
    }
  }

  render = () => {
    return (
      <Box>
        {this.props.mentionPopupOpen && (
          <MentionHud
            conversationIDKey={this.props.conversationIDKey}
            selectDownCounter={this.props.downArrowCounter}
            selectUpCounter={this.props.upArrowCounter}
            pickSelectedUserCounter={this.props.pickSelectedCounter}
            onPickUser={this.props.insertMention}
            onSelectUser={this.props.insertMention}
            filter={this.props.mentionFilter}
          />
        )}
        {this.props.channelMentionPopupOpen && (
          <ChannelMentionHud
            conversationIDKey={this.props.conversationIDKey}
            selectDownCounter={this.props.downArrowCounter}
            selectUpCounter={this.props.upArrowCounter}
            pickSelectedChannelCounter={this.props.pickSelectedCounter}
            onPickChannel={this.props.insertChannelMention}
            onSelectChannel={this.props.insertChannelMention}
            filter={this.props.channelMentionFilter}
          />
        )}
        <Box style={styles.container}>
          {this.props.isEditing && (
            // TODO: Make this box take up the full height.
            <Box style={styles.editingTabStyle}>
              <Text type="BodySmall">Editing:</Text>
              <Text type="BodySmallPrimaryLink" onClick={this.props.onCancelEditing}>
                Cancel
              </Text>
            </Box>
          )}
          <Input
            autoCorrect={true}
            autoCapitalize="sentences"
            autoFocus={false}
            hideUnderline={true}
            hintText={this.props.isEditing ? 'Edit your message' : 'Write a message'}
            multiline={true}
            onBlur={this.props.onBlur}
            onFocus={this.props.onFocus}
            // TODO: Call onCancelQuoting on text change or selection
            // change to match desktop.
            onChangeText={this._onChangeText}
            ref={this._inputSetRef}
            small={true}
            style={styles.input}
            uncontrolled={true}
            rowsMax={3}
            rowsMin={1}
          />

          {this.props.typing.size > 0 && <Typing />}
          <Action
            hasText={this.state.hasText}
            onSubmit={this._onSubmit}
            isEditing={this.props.isEditing}
            openFilePicker={this._openFilePicker}
            insertMentionMarker={this.props.insertMentionMarker}
          />
        </Box>
      </Box>
    )
  }
}

const InputAccessory = Component => props => (
  <Box style={styles.accessoryContainer}>
    <Box style={styles.accessory}>
      <Component {...props} />
    </Box>
  </Box>
)

const MentionHud = InputAccessory(props => (
  <ConnectedMentionHud style={styles.mentionHud} {...props} conversationIDKey={props.conversationIDKey} />
))

const ChannelMentionHud = InputAccessory(props => (
  <ConnectedChannelMentionHud style={styles.mentionHud} {...props} />
))

const Typing = () => (
  <Box style={styles.typing}>
    <Icon type="icon-typing-24" style={styles.typingIcon} />
  </Box>
)

const Action = ({hasText, onSubmit, isEditing, openFilePicker, insertMentionMarker}) =>
  hasText ? (
    <Box style={styles.actionText}>
      <Text type="BodyBigLink" onClick={onSubmit}>
        {isEditing ? 'Save' : 'Send'}
      </Text>
    </Box>
  ) : (
<<<<<<< HEAD
    <Box2 direction="horizontal" gap="tiny" gapEnd={true}>
      <Icon onClick={insertMentionMarker} type="iconfont-mention" style={styles.actionButton} fontSize={21} />
      <Icon onClick={openFilePicker} type="iconfont-camera" style={styles.actionButton} fontSize={21} />
=======
    <Box2 direction="horizontal" gap="small" style={styles.actionIconsContainer}>
      <Icon
        onClick={pendingWaiting ? undefined : insertMentionMarker}
        type="iconfont-mention"
        style={styles.actionButton}
        fontSize={21}
      />
      <Icon
        onClick={pendingWaiting ? undefined : openFilePicker}
        type="iconfont-camera"
        style={collapseStyles([styles.actionButton])}
        fontSize={21}
      />
>>>>>>> 706ffa60
    </Box2>
  )

const containerPadding = 6
const styles = styleSheetCreate({
  accessory: {
    bottom: 1,
    display: 'flex',
    left: 0,
    position: 'absolute',
    right: 0,
  },
  accessoryContainer: {
    position: 'relative',
    width: '100%',
  },
  actionButton: {
    alignSelf: isIOS ? 'flex-end' : 'center',
    paddingBottom: 2,
  },
  actionIconsContainer: {
    paddingRight: globalMargins.small - containerPadding,
  },
  actionText: {
    ...globalStyles.flexBoxColumn,
    alignItems: 'center',
    justifyContent: 'center',
    paddingBottom: 12,
    paddingLeft: globalMargins.tiny,
    paddingRight: globalMargins.tiny,
  },
  container: {
    ...globalStyles.flexBoxRow,
    alignItems: 'flex-end',
    backgroundColor: globalColors.fastBlank,
    borderTopColor: globalColors.black_05,
    borderTopWidth: 1,
    flexShrink: 0,
    minHeight: 48,
    paddingRight: containerPadding,
  },
  editingTabStyle: {
    ...globalStyles.flexBoxColumn,
    alignItems: 'flex-start',
    backgroundColor: globalColors.yellow_60,
    height: '100%',
    padding: 3,
  },
  input: {
    marginLeft: globalMargins.tiny,
    paddingBottom: 12,
    paddingTop: 12,
    ...(isIOS
      ? {}
      : {
          marginBottom: -4, // android has a bug where the lineheight isn't respected
          marginTop: -4, // android has a bug where the lineheight isn't respected
        }),
  },
  mentionHud: {
    borderColor: globalColors.black_20,
    borderTopWidth: 1,
    flex: 1,
    height: 160,
    width: '100%',
  },
  typing: {
    ...globalStyles.flexBoxRow,
    alignItems: 'center',
    alignSelf: 'center',
    borderRadius: 10,
    height: 20,
    justifyContent: 'center',
    marginRight: globalMargins.tiny,
    paddingLeft: globalMargins.tiny,
    paddingRight: globalMargins.tiny,
  },
  typingIcon: {
    width: 20,
  },
})

export default PlatformInput<|MERGE_RESOLUTION|>--- conflicted
+++ resolved
@@ -3,7 +3,7 @@
 import {showImagePicker} from 'react-native-image-picker'
 import React, {Component} from 'react'
 import {Box, Box2, Icon, Input, Text} from '../../../../common-adapters'
-import {collapseStyles, globalMargins, globalStyles, globalColors, styleSheetCreate} from '../../../../styles'
+import {globalMargins, globalStyles, globalColors, styleSheetCreate} from '../../../../styles'
 import {isIOS} from '../../../../constants/platform'
 import ConnectedMentionHud from '../user-mention-hud/mention-hud-container'
 import ConnectedChannelMentionHud from '../channel-mention-hud/mention-hud-container'
@@ -158,25 +158,9 @@
       </Text>
     </Box>
   ) : (
-<<<<<<< HEAD
     <Box2 direction="horizontal" gap="tiny" gapEnd={true}>
       <Icon onClick={insertMentionMarker} type="iconfont-mention" style={styles.actionButton} fontSize={21} />
       <Icon onClick={openFilePicker} type="iconfont-camera" style={styles.actionButton} fontSize={21} />
-=======
-    <Box2 direction="horizontal" gap="small" style={styles.actionIconsContainer}>
-      <Icon
-        onClick={pendingWaiting ? undefined : insertMentionMarker}
-        type="iconfont-mention"
-        style={styles.actionButton}
-        fontSize={21}
-      />
-      <Icon
-        onClick={pendingWaiting ? undefined : openFilePicker}
-        type="iconfont-camera"
-        style={collapseStyles([styles.actionButton])}
-        fontSize={21}
-      />
->>>>>>> 706ffa60
     </Box2>
   )
 
