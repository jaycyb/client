--- conflicted
+++ resolved
@@ -3,57 +3,47 @@
 import * as Constants from '../../../constants/chat2'
 import * as Types from '../../../constants/types/chat2'
 import * as TeamTypes from '../../../constants/types/teams'
-<<<<<<< HEAD
 import * as Chat2Gen from '../../../actions/chat2-gen'
-import {ConversationInfoPanel, SmallTeamInfoPanel, BigTeamInfoPanel} from '.'
-=======
-import * as ChatGen from '../../../actions/chat-gen'
 import {InfoPanel, type InfoPanelProps} from '.'
 import {type ParticipantInfo} from './participant'
 import {Map} from 'immutable'
->>>>>>> c0c05bb6
 import {connect, type TypedState} from '../../../util/container'
 import {getCanPerform} from '../../../constants/teams'
 import {navigateAppend, navigateTo} from '../../../actions/route-tree'
 import {chatTab, teamsTab} from '../../../constants/tabs'
 import {createShowUserProfile} from '../../../actions/profile-gen'
-<<<<<<< HEAD
+import * as ChatTypes from '../../../constants/types/rpc-chat-gen'
 
+// const getParticipants = createSelector(
+// [
+// Constants.getYou,
+// Constants.getParticipantsWithFullNames,
+// Constants.getFollowing,
+// Constants.getMetaDataMap,
+// ],
+// (you, users, followingMap, metaDataMap) => {
+// return users.map(user => {
+// const username = user.username
+// const following = followingMap.has(username)
+// const meta = metaDataMap.get(username, Map({}))
+// const fullname = user.fullname ? user.fullname : meta.get('fullname') || ''
+// const broken = meta.get('brokenTracker') || false
+// return {
+// broken,
+// following,
+// fullname,
+// meta,
+// isYou: username === you,
+// username,
+// }
+// })
+// }
+// )
+
+const getPreviewState = () => ({})
 // const getPreviewState = createSelector([Constants.getSelectedInbox], inbox => {
 // return {isPreview: (inbox && inbox.memberStatus) === ChatTypes.commonConversationMemberStatus.preview}
 // })
-=======
-import * as ChatTypes from '../../../constants/types/rpc-chat-gen'
-
-const getParticipants = createSelector(
-  [
-    Constants.getYou,
-    Constants.getParticipantsWithFullNames,
-    Constants.getFollowing,
-    Constants.getMetaDataMap,
-  ],
-  (you, users, followingMap, metaDataMap) => {
-    return users.map(user => {
-      const username = user.username
-      const following = followingMap.has(username)
-      const meta = metaDataMap.get(username, Map({}))
-      const fullname = user.fullname ? user.fullname : meta.get('fullname') || ''
-      const broken = meta.get('brokenTracker') || false
-      return {
-        broken,
-        following,
-        fullname,
-        meta,
-        isYou: username === you,
-        username,
-      }
-    })
-  }
-)
-
-const getPreviewState = createSelector([Constants.getSelectedInbox], inbox => {
-  return {isPreview: (inbox && inbox.memberStatus) === ChatTypes.commonConversationMemberStatus.preview}
-})
 
 type StateProps = {
   selectedConversationIDKey: Types.ConversationIDKey,
@@ -64,59 +54,42 @@
   smallTeam: boolean,
   admin: boolean,
 }
->>>>>>> c0c05bb6
 
 const mapStateToProps = (state: TypedState) => {
-  const selectedConversationIDKey = Constants.getSelectedConversation(state)
-<<<<<<< HEAD
-  if (!selectedConversationIDKey) {
-    return {}
-=======
-  const inbox = Constants.getSelectedInbox(state)
-  if (!selectedConversationIDKey || !inbox) {
-    throw new Error('Impossible')
->>>>>>> c0c05bb6
-  }
-  const _meta = Constants.getMeta(state, selectedConversationIDKey)
+  return {} // TODO
+  // const selectedConversationIDKey = Constants.getSelectedConversation(state)
+  // const inbox = Constants.getSelectedInbox(state)
+  // if (!selectedConversationIDKey || !inbox) {
+  // return {}
+  // }
+  // const inbox = Constants.getSelectedInbox(state)
+  // if (!selectedConversationIDKey || !inbox) {
+  // throw new Error('Impossible')
+  // }
+  // const _meta = Constants.getMeta(state, selectedConversationIDKey)
 
-  const smallTeam = Constants.getTeamType(state) === ChatTypes.commonTeamType.simple
+  // const smallTeam = Constants.getTeamType(state) === ChatTypes.commonTeamType.simple
 
-  return {
-<<<<<<< HEAD
-    _meta,
-    admin: _meta.teamname ? getCanPerform(state, _meta.teamname).renameChannel : false,
-    isPreview: false, // TODO
-=======
-    selectedConversationIDKey,
-    participants: getParticipants(state),
-    ...getPreviewState(state),
-    teamname,
-    channelname,
-    smallTeam,
-    admin,
->>>>>>> c0c05bb6
-  }
+  // return {
+  // selectedConversationIDKey,
+  // participants: getParticipants(state),
+  // ...getPreviewState(state),
+  // teamname,
+  // channelname,
+  // smallTeam,
+  // admin,
+  // }
 }
 
 const mapDispatchToProps = (dispatch: Dispatch) => ({
   _navToRootChat: () => dispatch(navigateTo([chatTab])),
-<<<<<<< HEAD
-  _onLeaveConversation: (conversationIDKey: Types.ConversationIDKey) =>
-    dispatch(Chat2Gen.createLeaveConversation({conversationIDKey})),
-  _onJoinChannel: (conversationIDKey: Types.ConversationIDKey) =>
-    dispatch(Chat2Gen.createJoinConversation({conversationIDKey})),
-  _onMuteConversation: (conversationIDKey: Types.ConversationIDKey, muted: boolean) =>
-    dispatch(Chat2Gen.createMuteConversation({conversationIDKey, muted})),
-  _onShowBlockConversationDialog: (selectedConversation, participants) => {
-=======
   _onLeaveConversation: (conversationIDKey: Types.ConversationIDKey) => {
-    dispatch(ChatGen.createLeaveConversation({conversationIDKey}))
+    dispatch(Chat2Gen.createLeaveConversation({conversationIDKey}))
   },
   _onJoinChannel: (conversationIDKey: Types.ConversationIDKey) => {
-    dispatch(ChatGen.createJoinConversation({conversationIDKey}))
+    dispatch(Chat2Gen.createJoinConversation({conversationIDKey}))
   },
   _onShowBlockConversationDialog: (conversationIDKey, participants) => {
->>>>>>> c0c05bb6
     dispatch(
       navigateAppend([
         {
@@ -141,38 +114,6 @@
   onShowProfile: (username: string) => dispatch(createShowUserProfile({username})),
 })
 
-<<<<<<< HEAD
-const mergeProps = (stateProps, dispatchProps) => {
-  const selectedConversationIDKey = stateProps._meta.conversationIDKey
-  const teamname = stateProps._meta.teamname
-
-  return {
-    ...stateProps,
-    teamname,
-    selectedConversationIDKey,
-    ...dispatchProps,
-    onLeaveConversation: () => {
-      if (selectedConversationIDKey) {
-        dispatchProps._navToRootChat()
-        dispatchProps._onLeaveConversation(selectedConversationIDKey)
-      }
-    },
-    onJoinChannel: () => dispatchProps._onJoinChannel(selectedConversationIDKey),
-    onMuteConversation: (muted: boolean) =>
-      selectedConversationIDKey && dispatchProps._onMuteConversation(selectedConversationIDKey, muted),
-    onShowBlockConversationDialog: () =>
-      dispatchProps._onShowBlockConversationDialog(
-        selectedConversationIDKey,
-        stateProps._meta.participants.join(',')
-      ),
-    onShowNewTeamDialog: () => {
-      selectedConversationIDKey && dispatchProps._onShowNewTeamDialog(selectedConversationIDKey)
-    },
-    onLeaveTeam: () => dispatchProps._onLeaveTeam(teamname),
-    onViewTeam: () => dispatchProps._onViewTeam(teamname),
-  }
-}
-=======
 const mergeProps = (stateProps, dispatchProps, ownProps): InfoPanelProps => ({
   ...stateProps,
 
@@ -188,7 +129,6 @@
   onShowNewTeamDialog: () => {
     dispatchProps._onShowNewTeamDialog(stateProps.selectedConversationIDKey)
   },
->>>>>>> c0c05bb6
 
   onViewTeam: () => dispatchProps._onViewTeam(stateProps.teamname),
 
@@ -207,20 +147,6 @@
 
 const mapStateToSelectorProps = (state: TypedState): SelectorStateProps => {
   const selectedConversationIDKey = Constants.getSelectedConversation(state)
-<<<<<<< HEAD
-  if (!selectedConversationIDKey) {
-    return {}
-  }
-  const meta = Constants.getMeta(state, selectedConversationIDKey)
-  if (!meta) {
-    return {}
-  }
-
-  return {
-    channelname: meta.channelname,
-    selectedConversationIDKey,
-    smallTeam: meta.teamType !== 'big',
-=======
   const inbox = Constants.getSelectedInbox(state)
   if (!selectedConversationIDKey || !inbox) {
     return {selectedConversationIDKey: null}
@@ -228,7 +154,6 @@
 
   return {
     selectedConversationIDKey,
->>>>>>> c0c05bb6
   }
 }
 
