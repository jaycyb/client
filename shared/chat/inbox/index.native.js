--- conflicted
+++ resolved
@@ -75,14 +75,6 @@
       borderColor: rowBorderColor(idx, idx === avatarCount - 1, backgroundColor),
       loadingColor: globalColors.lightGrey,
       size: 32,
-<<<<<<< HEAD
-=======
-      style: youNeedToRekey || participantNeedToRekey
-        ? {
-            opacity: 0.4,
-          }
-        : undefined,
->>>>>>> d8244040
       username,
     }))
     .toArray()
@@ -94,11 +86,7 @@
           singleSize={40}
           multiSize={32}
           avatarProps={avatarProps}
-<<<<<<< HEAD
-          style={{alignSelf: 'center', backgroundColor, opacity}}
-=======
-          style={multiStyle(backgroundColor)}
->>>>>>> d8244040
+          style={{...multiStyle(backgroundColor), opacity}}
         />
         {icon}
       </Box>
@@ -420,9 +408,6 @@
   minHeight: 64,
 }
 
-<<<<<<< HEAD
-export default Inbox
-=======
 const bottomMarkdownStyle = memoize(
   (showBold, subColor) => ({
     color: subColor,
@@ -433,5 +418,4 @@
   (showBold, subColor) => `${showBold}:${subColor}`
 )
 
-export default ConversationList
->>>>>>> d8244040
+export default Inbox