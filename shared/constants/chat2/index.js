--- conflicted
+++ resolved
@@ -15,19 +15,14 @@
 export const makeState: I.RecordFactory<Types._State> = I.Record({
   badgeMap: I.Map(),
   editingMap: I.Map(),
+  explodingModes: I.Map(),
   inboxFilter: '',
   loadingMap: I.Map(),
   messageMap: I.Map(),
   messageOrdinals: I.Map(),
-<<<<<<< HEAD
   metaMap: I.Map([
     [pendingConversationIDKey, makeConversationMeta({conversationIDKey: noConversationIDKey})],
   ]),
-=======
-  metaMap: I.Map(),
-  explodingModes: I.Map(),
-  pendingConversationUsers: I.Set(),
->>>>>>> 574cd9f5
   pendingMode: 'none',
   pendingOutboxToOrdinal: I.Map(),
   quotingMap: I.Map(),
