// @flow
import * as I from 'immutable'
import * as Types from './types/wallets'
import * as RPCTypes from './types/rpc-stellar-gen'
import {invert} from 'lodash'
import {type TypedState} from './reducer'

const balanceDeltaToString = invert(RPCTypes.localBalanceDelta)
const statusSimplifiedToString = invert(RPCTypes.localPaymentStatus)

const makeReserve: I.RecordFactory<Types._Reserve> = I.Record({
  amount: '',
  description: '',
})

const makeState: I.RecordFactory<Types._State> = I.Record({
  assetsMap: I.Map(),
  paymentsMap: I.Map(),
  accountMap: I.Map(),
  selectedAccount: Types.noAccountID,
})

const makeAccount: I.RecordFactory<Types._Account> = I.Record({
  accountID: Types.noAccountID,
  balanceDescription: '',
  isDefault: false,
  name: '',
})

const accountResultToAccount = (w: RPCTypes.WalletAccountLocal) =>
  makeAccount({
    accountID: Types.stringToAccountID(w.accountID),
    balanceDescription: w.balanceDescription,
    isDefault: w.isDefault,
    name: w.name,
  })

const makeAssets: I.RecordFactory<Types._Assets> = I.Record({
  assetCode: '',
  balanceAvailableToSend: '',
  balanceTotal: '',
  issuer: '',
  name: '',
  worth: '',
  worthCurrency: '',
})

const assetsResultToAssets = (w: RPCTypes.AccountAssetLocal) =>
  makeAssets({
    assetCode: w.assetCode,
    balanceAvailableToSend: w.balanceAvailableToSend,
    balanceTotal: w.balanceTotal,
    issuer: w.issuer,
    name: w.name,
    worth: w.worth,
    worthCurrency: w.worthCurrency,
  })

const makePayment: I.RecordFactory<Types._Payment> = I.Record({
  amountDescription: '',
  delta: 'none',
  error: '',
  id: '',
  note: '',
  noteErr: '',
  source: '',
  sourceType: '',
  statusDescription: '',
  statusDetail: '',
  statusSimplified: 'none',
  target: '',
  targetType: '',
  time: 0,
  worth: '',
  worthCurrency: '',
})

const paymentResultToPayment = (w: RPCTypes.PaymentOrErrorLocal) => {
  if (!w) {
    return makePayment({error: 'No payments returned'})
  }
  if (!w.payment) {
    return makePayment({error: w.err})
  }
  const p = w.payment
  return makePayment({
    amountDescription: p.amountDescription,
    delta: balanceDeltaToString[p.delta],
    error: '',
    id: p.id,
    note: p.note,
    noteErr: p.noteErr,
    source: p.source,
    sourceType: p.sourceType,
    statusDescription: p.statusDescription,
    statusDetail: p.statusDetail,
    statusSimplified: statusSimplifiedToString[p.statusSimplified],
    target: p.target,
    targetType: p.targetType,
    time: p.time,
    worth: p.worth,
    worthCurrency: p.worthCurrency,
  })
}

const loadEverythingWaitingKey = 'wallets:loadEverything'

const getAccountIDs = (state: TypedState) => state.wallets.accountMap.keySeq().toList()

const getSelectedAccount = (state: TypedState) => state.wallets.selectedAccount

<<<<<<< HEAD
const getPayment = (state: TypedState, accountID: Types.AccountID, paymentID: string) =>
  state.wallets.paymentsMap.get(accountID, I.List()).find(p => p.id === paymentID)
=======
const getAccount = (state: TypedState, accountID?: Types.AccountID) =>
  state.wallets.accountMap.get(accountID || getSelectedAccount(state), makeAccount())

const getAssets = (state: TypedState, accountID?: Types.AccountID) =>
  state.wallets.assetsMap.get(accountID || getSelectedAccount(state), I.List())
>>>>>>> 88ca7a3a

export {
  accountResultToAccount,
  assetsResultToAssets,
  getPayment,
  loadEverythingWaitingKey,
  makeAccount,
  makeAssets,
  makePayment,
  makeReserve,
  makeState,
  paymentResultToPayment,
  getAccountIDs,
  getAccount,
  getAssets,
  getSelectedAccount,
}<|MERGE_RESOLUTION|>--- conflicted
+++ resolved
@@ -109,16 +109,14 @@
 
 const getSelectedAccount = (state: TypedState) => state.wallets.selectedAccount
 
-<<<<<<< HEAD
 const getPayment = (state: TypedState, accountID: Types.AccountID, paymentID: string) =>
   state.wallets.paymentsMap.get(accountID, I.List()).find(p => p.id === paymentID)
-=======
+
 const getAccount = (state: TypedState, accountID?: Types.AccountID) =>
   state.wallets.accountMap.get(accountID || getSelectedAccount(state), makeAccount())
 
 const getAssets = (state: TypedState, accountID?: Types.AccountID) =>
   state.wallets.assetsMap.get(accountID || getSelectedAccount(state), I.List())
->>>>>>> 88ca7a3a
 
 export {
   accountResultToAccount,
