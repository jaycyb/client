// @flow
import * as React from 'react'
<<<<<<< HEAD
=======
import * as ReactDOM from 'react-dom'
>>>>>>> cb7767df
import fs from 'fs'
import {clamp} from 'lodash-es'
import HOCTimers, {type PropsWithTimer} from '../../common-adapters/hoc-timers'
import {
  Box,
  Button,
  ButtonBar,
  Icon,
  MaybePopup,
<<<<<<< HEAD
=======
  OrientedImage,
>>>>>>> cb7767df
  ProgressIndicator,
  Text,
  WaitingButton,
  iconCastPlatformStyles,
} from '../../common-adapters'
import {EDIT_AVATAR_ZINDEX} from '../../constants/profile'
import {
  collapseStyles,
  glamorous,
  globalColors,
  globalMargins,
  globalStyles,
  styleSheetCreate,
} from '../../styles'
import type {Props} from '.'

type _Props = PropsWithTimer<Props>

type State = {
  dragStartX: number,
  dragStartY: number,
  dragStopX: number,
  dragStopY: number,
  dragging: boolean,
  dropping: boolean,
  hasPreview: boolean,
  imageSource: string,
  loading: boolean,
  naturalImageHeight: number,
  naturalImageWidth: number,
  offsetLeft: number,
  offsetTop: number,
  scale: number,
  scaledImageHeight: number,
  scaledImageWidth: number,
  startingImageHeight: number,
  startingImageWidth: number,
  submitting: boolean,
  viewingCenterX: number,
  viewingCenterY: number,
<<<<<<< HEAD
}

const AVATAR_CONTAINER_SIZE = 175
const AVATAR_BORDER_SIZE = 4
const AVATAR_SIZE = AVATAR_CONTAINER_SIZE - AVATAR_BORDER_SIZE * 2
const VIEWPORT_CENTER = AVATAR_SIZE / 2

class EditAvatar extends React.Component<_Props, State> {
  _file: ?HTMLInputElement
  _image: ?HTMLImageElement

  constructor(props: _Props) {
    super(props)
    this.state = {
      dragStartX: 0,
      dragStartY: 0,
      dragStopX: 0,
      dragStopY: 0,
      dragging: false,
      dropping: false,
      hasPreview: false,
      imageSource: '',
      loading: false,
      naturalImageHeight: 0,
      naturalImageWidth: 0,
      offsetLeft: 0,
      offsetTop: 0,
      scale: 1,
      scaledImageHeight: 1,
      scaledImageWidth: 1,
      startingImageHeight: 1,
      startingImageWidth: 1,
      submitting: false,
      viewingCenterX: 0,
      viewingCenterY: 0,
    }
  }

  _imageSetRef = (ref: ?HTMLImageElement) => {
    this._image = ref
  }

  _filePickerFiles = () => (this._file && this._file.files) || []

  _filePickerOpen = () => {
    this._file && this._file.click()
  }

  _filePickerSetRef = (r: ?HTMLInputElement) => {
    this._file = r
  }

  _filePickerSetValue = (value: string) => {
    if (this._file) this._file.value = value
  }

  _pickFile = () => {
    this.setState({loading: true})
    const fileList = this._filePickerFiles()
    const paths = fileList.length
      ? Array.prototype.map
          .call(fileList, (f: File) => {
            // We rely on path being here, even though it's
            // not part of the File spec.
            // $ForceType
            const path: string = f.path
            return path
          })
          .filter(Boolean)
      : []
    if (paths) {
      this._paintImage(paths.pop())
    }
    this._filePickerSetValue('')
  }

  _onDragLeave = () => {
    this.setState({dropping: false})
  }

  _onDrop = (e: SyntheticDragEvent<any>) => {
    this.setState({dropping: false, loading: true})
    if (!this._validDrag(e)) {
      return
    }
    const fileList = e.dataTransfer.files
    const paths = fileList.length ? Array.prototype.map.call(fileList, f => f.path) : []
    if (paths.length) {
      // TODO: Show an error when there's more than one path.
      for (let path of paths) {
        // Check if any file is a directory and bail out if not
        try {
          // We do this synchronously
          // in testing, this is instantaneous
          // even when dragging many files
          const stat = fs.lstatSync(path)
          if (stat.isDirectory()) {
            // TODO: Show a red error banner on failure: https://zpl.io/2jlkMLm
            return
          }
        } catch (e) {
          // TODO: Show a red error banner on failure: https://zpl.io/2jlkMLm
        }
      }
      this._paintImage(paths.pop())
    }
  }

  _validDrag = (e: SyntheticDragEvent<any>) => {
    return Array.prototype.map.call(e.dataTransfer.types, t => t).includes('Files')
  }

  _onDragOver = (e: SyntheticDragEvent<any>) => {
    this.setState({dropping: true})
    if (this._validDrag(e)) {
      e.dataTransfer.dropEffect = 'copy'
    } else {
      e.dataTransfer.dropEffect = 'none'
    }
  }

  _paintImage = (path: string) => {
    this.setState({imageSource: path})
  }

  _onImageLoad = (e: SyntheticEvent<HTMLImageElement>) => {
    // TODO: Make RPC to check file size and warn them before they try submitting.

    let height = AVATAR_SIZE
    let width = AVATAR_SIZE * e.currentTarget.naturalWidth / e.currentTarget.naturalHeight

    if (width < AVATAR_SIZE) {
      height = AVATAR_SIZE * e.currentTarget.naturalHeight / e.currentTarget.naturalWidth
      width = AVATAR_SIZE
    }

    this.setState({
      naturalImageHeight: e.currentTarget.naturalHeight,
      naturalImageWidth: e.currentTarget.naturalWidth,
      offsetLeft: width / -2 + VIEWPORT_CENTER,
      offsetTop: height / -2 + VIEWPORT_CENTER,
      scaledImageHeight: height,
      scaledImageWidth: width,
      startingImageHeight: height,
      startingImageWidth: width,
      viewingCenterX: e.currentTarget.naturalWidth / 2,
      viewingCenterY: e.currentTarget.naturalHeight / 2,
    })

    this.props.setTimeout(() => {
      this.setState({
        hasPreview: true,
        loading: false,
      })
    }, 1500)
  }

  _onRangeChange = (e: SyntheticInputEvent<any>) => {
    const scale = parseFloat(e.currentTarget.value)
    const scaledImageHeight = this.state.startingImageHeight * scale
    const scaledImageWidth = this.state.startingImageWidth * scale
    const ratio = this.state.naturalImageWidth / scaledImageWidth
    const offsetLeft = clamp(
      VIEWPORT_CENTER - this.state.viewingCenterX / ratio,
      AVATAR_SIZE - scaledImageWidth,
      0
    )
    const offsetTop = clamp(
      VIEWPORT_CENTER - this.state.viewingCenterY / ratio,
      AVATAR_SIZE - scaledImageHeight,
      0
    )

    this.setState({
      offsetLeft,
      offsetTop,
      scale,
      scaledImageHeight,
      scaledImageWidth,
    })
  }

  _onMouseDown = (e: SyntheticMouseEvent<any>) => {
    this.setState({
      dragStartX: e.pageX,
      dragStartY: e.pageY,
      dragStopX:
        this._image && this._image.style.left ? parseInt(this._image.style.left, 10) : this.state.dragStopX,
      dragStopY:
        this._image && this._image.style.top ? parseInt(this._image.style.top, 10) : this.state.dragStopY,
      dragging: true,
      offsetLeft: this._image ? this._image.offsetLeft : this.state.offsetLeft,
      offsetTop: this._image ? this._image.offsetTop : this.state.offsetTop,
    })
  }

  _onMouseUp = () => {
    this.setState({
      dragStopX:
        this._image && this._image.style.left ? parseInt(this._image.style.left, 10) : this.state.dragStopX,
      dragStopY:
        this._image && this._image.style.top ? parseInt(this._image.style.top, 10) : this.state.dragStopY,
      dragging: false,
      offsetLeft: this._image ? this._image.offsetLeft : this.state.offsetLeft,
      offsetTop: this._image ? this._image.offsetTop : this.state.offsetTop,
    })
  }

  _onMouseMove = (e: SyntheticMouseEvent<any>) => {
    if (!this.state.dragging || this.state.submitting) return

    const offsetLeft = clamp(
      this.state.dragStopX + e.pageX - this.state.dragStartX,
      AVATAR_SIZE - this.state.scaledImageWidth,
      0
    )
    const offsetTop = clamp(
      this.state.dragStopY + e.pageY - this.state.dragStartY,
      AVATAR_SIZE - this.state.scaledImageHeight,
      0
    )
    const ratio = this.state.naturalImageWidth / this.state.scaledImageWidth
    const viewingCenterX = (VIEWPORT_CENTER - this.state.offsetLeft) * ratio
    const viewingCenterY = (VIEWPORT_CENTER - this.state.offsetTop) * ratio

    this.setState({
      offsetLeft,
      offsetTop,
      viewingCenterX,
      viewingCenterY,
    })
  }

  _onSave = () => {
    this.setState({submitting: true})

    const x = this.state.offsetLeft * -1
    const y = this.state.offsetTop * -1
    const ratio =
      this.state.scaledImageWidth !== 0 ? this.state.naturalImageWidth / this.state.scaledImageWidth : 1
    const crop = {
      x0: Math.round(x * ratio),
      x1: Math.round((x + AVATAR_SIZE) * ratio),
      y0: Math.round(y * ratio),
      y1: Math.round((y + AVATAR_SIZE) * ratio),
    }
    this.props.onSave(this.state.imageSource, crop, this.props.teamname, this.props.sendChatNotification)
  }

  render() {
    return (
      <MaybePopup
        onClose={this.props.onClose}
        styleCover={collapseStyles([
          styles.cover,
          {
            cursor: this.state.dragging ? '-webkit-grabbing' : 'default',
          },
        ])}
        onMouseUp={this._onMouseUp}
        onMouseDown={this._onMouseDown}
        onMouseMove={this._onMouseMove}
      >
        <Box
          className={this.state.dropping ? 'dropping' : ''}
          onDragLeave={this._onDragLeave}
          onDragOver={this._onDragOver}
          onDrop={this._onDrop}
          style={styles.container}
        >
          <Text type="Body" style={styles.instructions}>
            Drag and drop a {this.props.teamname ? 'team' : 'profile'} avatar or{' '}
            <Text type="BodyPrimaryLink" className="hover-underline" onClick={this._filePickerOpen}>
              browse your computer for one
            </Text>.
          </Text>
          <HoverBox
            className={this.state.hasPreview ? 'filled' : ''}
            onClick={this.state.hasPreview ? null : this._filePickerOpen}
            style={collapseStyles([
              styles.imageContainer,
              {
                borderRadius: this.props.teamname ? 32 : AVATAR_CONTAINER_SIZE,
              },
            ])}
          >
            <input
              accept="image/*"
              multiple={false}
              onChange={this._pickFile}
              ref={this._filePickerSetRef}
              style={styles.hidden}
              type="file"
            />
            {this.state.loading && (
              <Box style={styles.spinnerContainer}>
                <ProgressIndicator style={iconCastPlatformStyles(styles.spinner)} />
              </Box>
            )}
            <img
              ref={this._imageSetRef}
              src={this.state.imageSource}
              style={{
                height: this.state.scaledImageHeight,
                left: `${this.state.offsetLeft}px`,
                opacity: this.state.loading ? 0 : 1,
                position: 'absolute',
                top: `${this.state.offsetTop}px`,
                transition: 'opacity 0.25s ease-in',
                width: this.state.scaledImageWidth,
              }}
              onDragStart={e => e.preventDefault()}
              onLoad={this._onImageLoad}
            />
            {!this.state.loading &&
              !this.state.hasPreview && (
                <Icon
                  className="icon"
                  color={globalColors.grey}
                  fontSize={48}
                  style={iconCastPlatformStyles(styles.icon)}
                  type="iconfont-camera"
                />
              )}
          </HoverBox>
          {this.state.hasPreview && (
            <input
              disabled={!this.state.hasPreview || this.state.submitting}
              min={1}
              max={10}
              onChange={this._onRangeChange}
              onMouseMove={e => e.stopPropagation()}
              step="any"
              style={styles.slider}
              type="range"
              value={this.state.scale}
            />
          )}
          <ButtonBar>
            <Button
              disabled={this.state.submitting}
              label="Cancel"
              onClick={this.props.onClose}
              type="Secondary"
            />
            <WaitingButton
              disabled={!this.state.hasPreview}
              label="Save"
              onClick={this._onSave}
              type="Primary"
              waitingKey={null}
            />
          </ButtonBar>
        </Box>
      </MaybePopup>
    )
  }
}

=======
}

const AVATAR_CONTAINER_SIZE = 175
const AVATAR_BORDER_SIZE = 4
const AVATAR_SIZE = AVATAR_CONTAINER_SIZE - AVATAR_BORDER_SIZE * 2
const VIEWPORT_CENTER = AVATAR_SIZE / 2

class EditAvatar extends React.Component<_Props, State> {
  _file: ?HTMLInputElement
  _image: ?OrientedImage

  constructor(props: _Props) {
    super(props)
    this.state = {
      dragStartX: 0,
      dragStartY: 0,
      dragStopX: 0,
      dragStopY: 0,
      dragging: false,
      dropping: false,
      hasPreview: false,
      imageSource: '',
      loading: false,
      naturalImageHeight: 0,
      naturalImageWidth: 0,
      offsetLeft: 0,
      offsetTop: 0,
      scale: 1,
      scaledImageHeight: 1,
      scaledImageWidth: 1,
      startingImageHeight: 1,
      startingImageWidth: 1,
      submitting: false,
      viewingCenterX: 0,
      viewingCenterY: 0,
    }
  }

  _imageSetRef = (ref: ?OrientedImage) => {
    this._image = ref
  }

  _filePickerFiles = () => (this._file && this._file.files) || []

  _filePickerOpen = () => {
    this._file && this._file.click()
  }

  _filePickerSetRef = (r: ?HTMLInputElement) => {
    this._file = r
  }

  _filePickerSetValue = (value: string) => {
    if (this._file) this._file.value = value
  }

  _pickFile = () => {
    this.setState({loading: true})
    const fileList = this._filePickerFiles()
    const paths = fileList.length
      ? Array.prototype.map
          .call(fileList, (f: File) => {
            // We rely on path being here, even though it's
            // not part of the File spec.
            // $ForceType
            const path: string = f.path
            return path
          })
          .filter(Boolean)
      : []
    if (paths) {
      this._paintImage(paths.pop())
    }
    this._filePickerSetValue('')
  }

  _onDragLeave = () => {
    this.setState({dropping: false})
  }

  _onDrop = (e: SyntheticDragEvent<any>) => {
    this.setState({dropping: false, loading: true})
    if (!this._validDrag(e)) {
      return
    }
    const fileList = e.dataTransfer.files
    const paths = fileList.length ? Array.prototype.map.call(fileList, f => f.path) : []
    if (paths.length) {
      // TODO: Show an error when there's more than one path.
      for (let path of paths) {
        // Check if any file is a directory and bail out if not
        try {
          // We do this synchronously
          // in testing, this is instantaneous
          // even when dragging many files
          const stat = fs.lstatSync(path)
          if (stat.isDirectory()) {
            // TODO: Show a red error banner on failure: https://zpl.io/2jlkMLm
            return
          }
        } catch (e) {
          // TODO: Show a red error banner on failure: https://zpl.io/2jlkMLm
        }
      }
      this._paintImage(paths.pop())
    }
  }

  _validDrag = (e: SyntheticDragEvent<any>) => {
    return Array.prototype.map.call(e.dataTransfer.types, t => t).includes('Files')
  }

  _onDragOver = (e: SyntheticDragEvent<any>) => {
    this.setState({dropping: true})
    if (this._validDrag(e)) {
      e.dataTransfer.dropEffect = 'copy'
    } else {
      e.dataTransfer.dropEffect = 'none'
    }
  }

  _paintImage = (path: string) => {
    this.setState({imageSource: path})
  }

  _getImage = (): HTMLImageElement => {
    const img: HTMLImageElement = (ReactDOM.findDOMNode(this._image): any)
    return img
  }

  _onImageLoad = (e: SyntheticEvent<any>) => {
    // TODO: Make RPC to check file size and warn them before they try submitting.

    let height = AVATAR_SIZE
    let width = AVATAR_SIZE * e.currentTarget.naturalWidth / e.currentTarget.naturalHeight

    if (width < AVATAR_SIZE) {
      height = AVATAR_SIZE * e.currentTarget.naturalHeight / e.currentTarget.naturalWidth
      width = AVATAR_SIZE
    }

    this.setState({
      naturalImageHeight: e.currentTarget.naturalHeight,
      naturalImageWidth: e.currentTarget.naturalWidth,
      offsetLeft: width / -2 + VIEWPORT_CENTER,
      offsetTop: height / -2 + VIEWPORT_CENTER,
      scaledImageHeight: height,
      scaledImageWidth: width,
      startingImageHeight: height,
      startingImageWidth: width,
      viewingCenterX: e.currentTarget.naturalWidth / 2,
      viewingCenterY: e.currentTarget.naturalHeight / 2,
    })

    this.props.setTimeout(() => {
      this.setState({
        hasPreview: true,
        loading: false,
      })
    }, 1500)
  }

  _onRangeChange = (e: SyntheticInputEvent<any>) => {
    const scale = parseFloat(e.currentTarget.value)
    const scaledImageHeight = this.state.startingImageHeight * scale
    const scaledImageWidth = this.state.startingImageWidth * scale
    const ratio = this.state.naturalImageWidth / scaledImageWidth
    const offsetLeft = clamp(
      VIEWPORT_CENTER - this.state.viewingCenterX / ratio,
      AVATAR_SIZE - scaledImageWidth,
      0
    )
    const offsetTop = clamp(
      VIEWPORT_CENTER - this.state.viewingCenterY / ratio,
      AVATAR_SIZE - scaledImageHeight,
      0
    )

    this.setState({
      offsetLeft,
      offsetTop,
      scale,
      scaledImageHeight,
      scaledImageWidth,
    })
  }

  _onMouseDown = (e: SyntheticMouseEvent<any>) => {
    const img = this._getImage()

    this.setState({
      dragStartX: e.pageX,
      dragStartY: e.pageY,
      dragStopX: img && img.style.left ? parseInt(img.style.left, 10) : this.state.dragStopX,
      dragStopY: img && img.style.top ? parseInt(img.style.top, 10) : this.state.dragStopY,
      dragging: true,
    })
  }

  _onMouseUp = () => {
    const img = this._getImage()

    this.setState({
      dragStopX: img && img.style.left ? parseInt(img.style.left, 10) : this.state.dragStopX,
      dragStopY: img && img.style.top ? parseInt(img.style.top, 10) : this.state.dragStopY,
      dragging: false,
    })
  }

  _onMouseMove = (e: SyntheticMouseEvent<any>) => {
    if (!this.state.dragging || this.state.submitting) return

    const offsetLeft = clamp(
      this.state.dragStopX + e.pageX - this.state.dragStartX,
      AVATAR_SIZE - this.state.scaledImageWidth,
      0
    )
    const offsetTop = clamp(
      this.state.dragStopY + e.pageY - this.state.dragStartY,
      AVATAR_SIZE - this.state.scaledImageHeight,
      0
    )
    const ratio = this.state.naturalImageWidth / this.state.scaledImageWidth
    const viewingCenterX = (VIEWPORT_CENTER - this.state.offsetLeft) * ratio
    const viewingCenterY = (VIEWPORT_CENTER - this.state.offsetTop) * ratio

    this.setState({
      offsetLeft,
      offsetTop,
      viewingCenterX,
      viewingCenterY,
    })
  }

  _onSave = () => {
    this.setState({submitting: true})

    const x = this.state.offsetLeft * -1
    const y = this.state.offsetTop * -1
    const ratio =
      this.state.scaledImageWidth !== 0 ? this.state.naturalImageWidth / this.state.scaledImageWidth : 1
    const crop = {
      x0: Math.round(x * ratio),
      x1: Math.round((x + AVATAR_SIZE) * ratio),
      y0: Math.round(y * ratio),
      y1: Math.round((y + AVATAR_SIZE) * ratio),
    }
    this.props.onSave(this.state.imageSource, crop, this.props.teamname, this.props.sendChatNotification)
  }

  render() {
    return (
      <MaybePopup
        onClose={this.props.onClose}
        styleCover={collapseStyles([
          styles.cover,
          {
            cursor: this.state.dragging ? '-webkit-grabbing' : 'default',
          },
        ])}
        onMouseUp={this._onMouseUp}
        onMouseDown={this._onMouseDown}
        onMouseMove={this._onMouseMove}
      >
        <Box
          className={this.state.dropping ? 'dropping' : ''}
          onDragLeave={this._onDragLeave}
          onDragOver={this._onDragOver}
          onDrop={this._onDrop}
          style={styles.container}
        >
          <Text type="Body" style={styles.instructions}>
            Drag and drop a {this.props.teamname ? 'team' : 'profile'} avatar or{' '}
            <Text type="BodyPrimaryLink" className="hover-underline" onClick={this._filePickerOpen}>
              browse your computer for one
            </Text>.
          </Text>
          <HoverBox
            className={this.state.hasPreview ? 'filled' : ''}
            onClick={this.state.hasPreview ? null : this._filePickerOpen}
            style={collapseStyles([
              styles.imageContainer,
              {
                borderRadius: this.props.teamname ? 32 : AVATAR_CONTAINER_SIZE,
              },
            ])}
          >
            <input
              accept="image/*"
              multiple={false}
              onChange={this._pickFile}
              ref={this._filePickerSetRef}
              style={styles.hidden}
              type="file"
            />
            {this.state.loading && (
              <Box style={styles.spinnerContainer}>
                <ProgressIndicator style={iconCastPlatformStyles(styles.spinner)} />
              </Box>
            )}
            <OrientedImage
              ref={this._imageSetRef}
              src={this.state.imageSource}
              style={{
                height: this.state.scaledImageHeight,
                left: `${this.state.offsetLeft}px`,
                opacity: this.state.loading ? '0' : '1',
                position: 'absolute',
                top: `${this.state.offsetTop}px`,
                transition: 'opacity 0.25s ease-in',
                width: this.state.scaledImageWidth,
              }}
              onDragStart={e => e.preventDefault()}
              onLoad={this._onImageLoad}
            />
            {!this.state.loading &&
              !this.state.hasPreview && (
                <Icon
                  className="icon"
                  color={globalColors.grey}
                  fontSize={48}
                  style={iconCastPlatformStyles(styles.icon)}
                  type="iconfont-camera"
                />
              )}
          </HoverBox>
          {this.state.hasPreview && (
            <input
              disabled={!this.state.hasPreview || this.state.submitting}
              min={1}
              max={10}
              onChange={this._onRangeChange}
              onMouseMove={e => e.stopPropagation()}
              step="any"
              style={styles.slider}
              type="range"
              value={this.state.scale}
            />
          )}
          <ButtonBar>
            <Button
              disabled={this.state.submitting}
              label="Cancel"
              onClick={this.props.onClose}
              type="Secondary"
            />
            <WaitingButton
              disabled={!this.state.hasPreview}
              label="Save"
              onClick={this._onSave}
              type="Primary"
              waitingKey={null}
            />
          </ButtonBar>
        </Box>
      </MaybePopup>
    )
  }
}

>>>>>>> cb7767df
const HoverBox = glamorous(Box)({
  '&.filled': {
    backgroundColor: globalColors.white,
    borderColor: globalColors.lightGrey2,
    borderStyle: 'solid',
    cursor: '-webkit-grab',
  },
  '&.filled:active': {
    cursor: '-webkit-grabbing',
  },
  '&.filled:hover': {
    backgroundColor: globalColors.white,
    borderColor: globalColors.lightGrey2,
  },
  '&:hover': {
    borderColor: globalColors.black_40,
  },
  '&:hover .icon': {
    color: globalColors.black_40,
  },
  '.dropping &': {
    backgroundColor: globalColors.blue_60,
    borderColor: globalColors.blue_60,
  },
  '.dropping & .icon': {
    color: globalColors.blue_60,
  },
  backgroundColor: globalColors.lightGrey2,
  borderColor: globalColors.grey,
  borderStyle: 'dotted',
  borderWidth: AVATAR_BORDER_SIZE,
  cursor: 'pointer',
  flex: 0,
  height: AVATAR_CONTAINER_SIZE,
  marginBottom: globalMargins.small,
  marginTop: globalMargins.medium,
  overflow: 'hidden',
  position: 'relative',
  width: AVATAR_CONTAINER_SIZE,
})

const styles = styleSheetCreate({
  container: {
    ...globalStyles.flexBoxColumn,
    alignItems: 'center',
    minWidth: 460,
    paddingBottom: globalMargins.xlarge,
    paddingTop: globalMargins.xlarge,
  },
  cover: {
    zIndex: EDIT_AVATAR_ZINDEX,
  },
  hidden: {
    display: 'none',
  },
  icon: {
    left: '50%',
    marginLeft: -24,
    marginTop: -21,
    position: 'absolute',
    top: '50%',
  },
  instructions: {
    maxWidth: 200,
    textAlign: 'center',
  },
  spinner: {
    left: '50%',
    marginLeft: -30,
    marginTop: -30,
    position: 'absolute',
    top: '50%',
  },
  spinnerContainer: {
    backgroundColor: globalColors.lightGrey2,
    height: '100%',
    width: '100%',
  },
})

export default HOCTimers(EditAvatar)<|MERGE_RESOLUTION|>--- conflicted
+++ resolved
@@ -1,9 +1,6 @@
 // @flow
 import * as React from 'react'
-<<<<<<< HEAD
-=======
 import * as ReactDOM from 'react-dom'
->>>>>>> cb7767df
 import fs from 'fs'
 import {clamp} from 'lodash-es'
 import HOCTimers, {type PropsWithTimer} from '../../common-adapters/hoc-timers'
@@ -13,10 +10,7 @@
   ButtonBar,
   Icon,
   MaybePopup,
-<<<<<<< HEAD
-=======
   OrientedImage,
->>>>>>> cb7767df
   ProgressIndicator,
   Text,
   WaitingButton,
@@ -57,367 +51,6 @@
   submitting: boolean,
   viewingCenterX: number,
   viewingCenterY: number,
-<<<<<<< HEAD
-}
-
-const AVATAR_CONTAINER_SIZE = 175
-const AVATAR_BORDER_SIZE = 4
-const AVATAR_SIZE = AVATAR_CONTAINER_SIZE - AVATAR_BORDER_SIZE * 2
-const VIEWPORT_CENTER = AVATAR_SIZE / 2
-
-class EditAvatar extends React.Component<_Props, State> {
-  _file: ?HTMLInputElement
-  _image: ?HTMLImageElement
-
-  constructor(props: _Props) {
-    super(props)
-    this.state = {
-      dragStartX: 0,
-      dragStartY: 0,
-      dragStopX: 0,
-      dragStopY: 0,
-      dragging: false,
-      dropping: false,
-      hasPreview: false,
-      imageSource: '',
-      loading: false,
-      naturalImageHeight: 0,
-      naturalImageWidth: 0,
-      offsetLeft: 0,
-      offsetTop: 0,
-      scale: 1,
-      scaledImageHeight: 1,
-      scaledImageWidth: 1,
-      startingImageHeight: 1,
-      startingImageWidth: 1,
-      submitting: false,
-      viewingCenterX: 0,
-      viewingCenterY: 0,
-    }
-  }
-
-  _imageSetRef = (ref: ?HTMLImageElement) => {
-    this._image = ref
-  }
-
-  _filePickerFiles = () => (this._file && this._file.files) || []
-
-  _filePickerOpen = () => {
-    this._file && this._file.click()
-  }
-
-  _filePickerSetRef = (r: ?HTMLInputElement) => {
-    this._file = r
-  }
-
-  _filePickerSetValue = (value: string) => {
-    if (this._file) this._file.value = value
-  }
-
-  _pickFile = () => {
-    this.setState({loading: true})
-    const fileList = this._filePickerFiles()
-    const paths = fileList.length
-      ? Array.prototype.map
-          .call(fileList, (f: File) => {
-            // We rely on path being here, even though it's
-            // not part of the File spec.
-            // $ForceType
-            const path: string = f.path
-            return path
-          })
-          .filter(Boolean)
-      : []
-    if (paths) {
-      this._paintImage(paths.pop())
-    }
-    this._filePickerSetValue('')
-  }
-
-  _onDragLeave = () => {
-    this.setState({dropping: false})
-  }
-
-  _onDrop = (e: SyntheticDragEvent<any>) => {
-    this.setState({dropping: false, loading: true})
-    if (!this._validDrag(e)) {
-      return
-    }
-    const fileList = e.dataTransfer.files
-    const paths = fileList.length ? Array.prototype.map.call(fileList, f => f.path) : []
-    if (paths.length) {
-      // TODO: Show an error when there's more than one path.
-      for (let path of paths) {
-        // Check if any file is a directory and bail out if not
-        try {
-          // We do this synchronously
-          // in testing, this is instantaneous
-          // even when dragging many files
-          const stat = fs.lstatSync(path)
-          if (stat.isDirectory()) {
-            // TODO: Show a red error banner on failure: https://zpl.io/2jlkMLm
-            return
-          }
-        } catch (e) {
-          // TODO: Show a red error banner on failure: https://zpl.io/2jlkMLm
-        }
-      }
-      this._paintImage(paths.pop())
-    }
-  }
-
-  _validDrag = (e: SyntheticDragEvent<any>) => {
-    return Array.prototype.map.call(e.dataTransfer.types, t => t).includes('Files')
-  }
-
-  _onDragOver = (e: SyntheticDragEvent<any>) => {
-    this.setState({dropping: true})
-    if (this._validDrag(e)) {
-      e.dataTransfer.dropEffect = 'copy'
-    } else {
-      e.dataTransfer.dropEffect = 'none'
-    }
-  }
-
-  _paintImage = (path: string) => {
-    this.setState({imageSource: path})
-  }
-
-  _onImageLoad = (e: SyntheticEvent<HTMLImageElement>) => {
-    // TODO: Make RPC to check file size and warn them before they try submitting.
-
-    let height = AVATAR_SIZE
-    let width = AVATAR_SIZE * e.currentTarget.naturalWidth / e.currentTarget.naturalHeight
-
-    if (width < AVATAR_SIZE) {
-      height = AVATAR_SIZE * e.currentTarget.naturalHeight / e.currentTarget.naturalWidth
-      width = AVATAR_SIZE
-    }
-
-    this.setState({
-      naturalImageHeight: e.currentTarget.naturalHeight,
-      naturalImageWidth: e.currentTarget.naturalWidth,
-      offsetLeft: width / -2 + VIEWPORT_CENTER,
-      offsetTop: height / -2 + VIEWPORT_CENTER,
-      scaledImageHeight: height,
-      scaledImageWidth: width,
-      startingImageHeight: height,
-      startingImageWidth: width,
-      viewingCenterX: e.currentTarget.naturalWidth / 2,
-      viewingCenterY: e.currentTarget.naturalHeight / 2,
-    })
-
-    this.props.setTimeout(() => {
-      this.setState({
-        hasPreview: true,
-        loading: false,
-      })
-    }, 1500)
-  }
-
-  _onRangeChange = (e: SyntheticInputEvent<any>) => {
-    const scale = parseFloat(e.currentTarget.value)
-    const scaledImageHeight = this.state.startingImageHeight * scale
-    const scaledImageWidth = this.state.startingImageWidth * scale
-    const ratio = this.state.naturalImageWidth / scaledImageWidth
-    const offsetLeft = clamp(
-      VIEWPORT_CENTER - this.state.viewingCenterX / ratio,
-      AVATAR_SIZE - scaledImageWidth,
-      0
-    )
-    const offsetTop = clamp(
-      VIEWPORT_CENTER - this.state.viewingCenterY / ratio,
-      AVATAR_SIZE - scaledImageHeight,
-      0
-    )
-
-    this.setState({
-      offsetLeft,
-      offsetTop,
-      scale,
-      scaledImageHeight,
-      scaledImageWidth,
-    })
-  }
-
-  _onMouseDown = (e: SyntheticMouseEvent<any>) => {
-    this.setState({
-      dragStartX: e.pageX,
-      dragStartY: e.pageY,
-      dragStopX:
-        this._image && this._image.style.left ? parseInt(this._image.style.left, 10) : this.state.dragStopX,
-      dragStopY:
-        this._image && this._image.style.top ? parseInt(this._image.style.top, 10) : this.state.dragStopY,
-      dragging: true,
-      offsetLeft: this._image ? this._image.offsetLeft : this.state.offsetLeft,
-      offsetTop: this._image ? this._image.offsetTop : this.state.offsetTop,
-    })
-  }
-
-  _onMouseUp = () => {
-    this.setState({
-      dragStopX:
-        this._image && this._image.style.left ? parseInt(this._image.style.left, 10) : this.state.dragStopX,
-      dragStopY:
-        this._image && this._image.style.top ? parseInt(this._image.style.top, 10) : this.state.dragStopY,
-      dragging: false,
-      offsetLeft: this._image ? this._image.offsetLeft : this.state.offsetLeft,
-      offsetTop: this._image ? this._image.offsetTop : this.state.offsetTop,
-    })
-  }
-
-  _onMouseMove = (e: SyntheticMouseEvent<any>) => {
-    if (!this.state.dragging || this.state.submitting) return
-
-    const offsetLeft = clamp(
-      this.state.dragStopX + e.pageX - this.state.dragStartX,
-      AVATAR_SIZE - this.state.scaledImageWidth,
-      0
-    )
-    const offsetTop = clamp(
-      this.state.dragStopY + e.pageY - this.state.dragStartY,
-      AVATAR_SIZE - this.state.scaledImageHeight,
-      0
-    )
-    const ratio = this.state.naturalImageWidth / this.state.scaledImageWidth
-    const viewingCenterX = (VIEWPORT_CENTER - this.state.offsetLeft) * ratio
-    const viewingCenterY = (VIEWPORT_CENTER - this.state.offsetTop) * ratio
-
-    this.setState({
-      offsetLeft,
-      offsetTop,
-      viewingCenterX,
-      viewingCenterY,
-    })
-  }
-
-  _onSave = () => {
-    this.setState({submitting: true})
-
-    const x = this.state.offsetLeft * -1
-    const y = this.state.offsetTop * -1
-    const ratio =
-      this.state.scaledImageWidth !== 0 ? this.state.naturalImageWidth / this.state.scaledImageWidth : 1
-    const crop = {
-      x0: Math.round(x * ratio),
-      x1: Math.round((x + AVATAR_SIZE) * ratio),
-      y0: Math.round(y * ratio),
-      y1: Math.round((y + AVATAR_SIZE) * ratio),
-    }
-    this.props.onSave(this.state.imageSource, crop, this.props.teamname, this.props.sendChatNotification)
-  }
-
-  render() {
-    return (
-      <MaybePopup
-        onClose={this.props.onClose}
-        styleCover={collapseStyles([
-          styles.cover,
-          {
-            cursor: this.state.dragging ? '-webkit-grabbing' : 'default',
-          },
-        ])}
-        onMouseUp={this._onMouseUp}
-        onMouseDown={this._onMouseDown}
-        onMouseMove={this._onMouseMove}
-      >
-        <Box
-          className={this.state.dropping ? 'dropping' : ''}
-          onDragLeave={this._onDragLeave}
-          onDragOver={this._onDragOver}
-          onDrop={this._onDrop}
-          style={styles.container}
-        >
-          <Text type="Body" style={styles.instructions}>
-            Drag and drop a {this.props.teamname ? 'team' : 'profile'} avatar or{' '}
-            <Text type="BodyPrimaryLink" className="hover-underline" onClick={this._filePickerOpen}>
-              browse your computer for one
-            </Text>.
-          </Text>
-          <HoverBox
-            className={this.state.hasPreview ? 'filled' : ''}
-            onClick={this.state.hasPreview ? null : this._filePickerOpen}
-            style={collapseStyles([
-              styles.imageContainer,
-              {
-                borderRadius: this.props.teamname ? 32 : AVATAR_CONTAINER_SIZE,
-              },
-            ])}
-          >
-            <input
-              accept="image/*"
-              multiple={false}
-              onChange={this._pickFile}
-              ref={this._filePickerSetRef}
-              style={styles.hidden}
-              type="file"
-            />
-            {this.state.loading && (
-              <Box style={styles.spinnerContainer}>
-                <ProgressIndicator style={iconCastPlatformStyles(styles.spinner)} />
-              </Box>
-            )}
-            <img
-              ref={this._imageSetRef}
-              src={this.state.imageSource}
-              style={{
-                height: this.state.scaledImageHeight,
-                left: `${this.state.offsetLeft}px`,
-                opacity: this.state.loading ? 0 : 1,
-                position: 'absolute',
-                top: `${this.state.offsetTop}px`,
-                transition: 'opacity 0.25s ease-in',
-                width: this.state.scaledImageWidth,
-              }}
-              onDragStart={e => e.preventDefault()}
-              onLoad={this._onImageLoad}
-            />
-            {!this.state.loading &&
-              !this.state.hasPreview && (
-                <Icon
-                  className="icon"
-                  color={globalColors.grey}
-                  fontSize={48}
-                  style={iconCastPlatformStyles(styles.icon)}
-                  type="iconfont-camera"
-                />
-              )}
-          </HoverBox>
-          {this.state.hasPreview && (
-            <input
-              disabled={!this.state.hasPreview || this.state.submitting}
-              min={1}
-              max={10}
-              onChange={this._onRangeChange}
-              onMouseMove={e => e.stopPropagation()}
-              step="any"
-              style={styles.slider}
-              type="range"
-              value={this.state.scale}
-            />
-          )}
-          <ButtonBar>
-            <Button
-              disabled={this.state.submitting}
-              label="Cancel"
-              onClick={this.props.onClose}
-              type="Secondary"
-            />
-            <WaitingButton
-              disabled={!this.state.hasPreview}
-              label="Save"
-              onClick={this._onSave}
-              type="Primary"
-              waitingKey={null}
-            />
-          </ButtonBar>
-        </Box>
-      </MaybePopup>
-    )
-  }
-}
-
-=======
 }
 
 const AVATAR_CONTAINER_SIZE = 175
@@ -778,7 +411,6 @@
   }
 }
 
->>>>>>> cb7767df
 const HoverBox = glamorous(Box)({
   '&.filled': {
     backgroundColor: globalColors.white,
