// @flow
import {is, Map} from 'immutable'
import GlobalError from './global-errors/container'
import Offline from '../offline'
import React, {Component} from 'react'
import {compose, lifecycle} from 'recompose'
import TabBar from './tab-bar/container'
import {tabBarHeight} from './tab-bar/index.render.native'
import {Box, NativeKeyboard, NativeKeyboardAvoidingView} from '../common-adapters/index.native'
import {Dimensions, StatusBar} from 'react-native'
import {NavigationActions} from 'react-navigation'
import CardStackTransitioner from 'react-navigation/src/views/CardStackTransitioner'
import {chatTab, loginTab, profileTab, folderTab, settingsTab} from '../constants/tabs'
import {connect} from 'react-redux'
import {globalColors, globalStyles, statusBarHeight} from '../styles/index.native'
import {isAndroid, isIOS} from '../constants/platform'
import {navigateTo, navigateUp, switchTo} from '../actions/route-tree'

import type {Props} from './nav'
import type {TypedState} from '../constants/reducer'
import type {Tab} from '../constants/tabs'
import type {NavigationAction} from 'react-navigation'
import type {RouteProps, RouteRenderStack, RenderRouteResult} from '../route-tree/render-route'

type OwnProps = RouteProps<{}, {}>

type CardStackShimProps = {
  mode?: 'modal',
  renderRoute: (route: RenderRouteResult, isActiveRoute: boolean) => React$Element<*>,
  onNavigateBack: () => void,
  stack: RouteRenderStack,
  hidden?: boolean,
}

class CardStackShim extends Component<*, CardStackShimProps, *> {
  getScreenOptions = () => ({transitionInteractivityThreshold: 0.9})
  getStateForAction = emptyObj
  getActionForPathAndParams = emptyObj
  getPathAndParamsForState = emptyObj
  getComponentForState = emptyObj

  getComponentForRouteName = () => this.RenderRouteShim

  RenderRouteShim = ({navigation}) => {
    const {route, isActiveRoute} = navigation.state.params
    return this.props.renderRoute(route, isActiveRoute)
  }

  _dispatchShim = (action: NavigationAction) => {
    if (action.type === NavigationActions.BACK) {
      this.props.onNavigateBack()
    }
  }

  shouldComponentUpdate(nextProps: CardStackShimProps) {
    return (
      this.props.mode !== nextProps.mode ||
      this.props.renderRoute !== nextProps.renderRoute ||
      this.props.onNavigateBack !== nextProps.onNavigateBack ||
      !is(this.props.stack, nextProps.stack)
    )
  }

  render() {
    const stack = this.props.stack

    const navigation = {
      state: {
        index: stack.size - 1,
        routes: stack
          .map((route, index) => {
            const routeName = route.path.join('/')
            // Immutable.Stack indexes go from N-1(top/front)...0(bottom/back)
            // The bottom/back item of the stack is our top (active) screen
            const isActiveRoute = !this.props.hidden && index === 0
            return {key: routeName, routeName, params: {route, isActiveRoute}}
          })
          .toArray(),
      },
      dispatch: this._dispatchShim,
      navigate: nop,
      goBack: nop,
      setParams: nop,
    }

    return (
      <CardStackTransitioner
        navigation={navigation}
        router={this}
        headerMode="none"
        mode={this.props.mode}
        style={{position: 'absolute', left: this.props.hidden ? -9999 : 0, width: '100%', height: '100%'}}
      />
    )
  }
}

const nop = () => {}
const emptyObj = () => ({})

const barStyle = ({showStatusBarDarkContent, underStatusBar}) => {
  // android always uses light-content
  if (!isIOS) {
    return 'light-content'
  }
  // allow an override when underStatusBar is true, but
  // the content being displayed has a light background
  if (showStatusBarDarkContent) {
    return 'dark-content'
  }
  // replicates original behaviour of showing light text
  // in the status bar when 'underStatusBar' is set to true
  if (underStatusBar) {
    return 'light-content'
  }
  // default to showing dark-content (dark text/icons) when
  // on iOS
  return 'dark-content'
}

function renderStackRoute(route, isActiveRoute) {
  const {underStatusBar, hideStatusBar, showStatusBarDarkContent} = route.tags
  // Skip extra view if no statusbar
  if (hideStatusBar) {
    return route.component({isActiveRoute})
  }

  return (
    <Box style={route.tags.underStatusBar ? sceneWrapStyleUnder : sceneWrapStyleOver}>
      <StatusBar
        hidden={hideStatusBar}
        translucent={true}
        backgroundColor="rgba(0, 26, 51, 0.25)"
        barStyle={barStyle({showStatusBarDarkContent, underStatusBar})}
      />
      {route.component({isActiveRoute})}
    </Box>
  )
}

const forIOS = ({hideNav, content, tabBar}) => (
  <Box style={flexOne}>
    <NativeKeyboardAvoidingView behavior="padding" style={sceneWrapStyleUnder}>
      {content}
    </NativeKeyboardAvoidingView>
    {!hideNav && tabBar}
  </Box>
)

const forAndroid = ({hideNav, content, tabBar}) => (
  <Box style={flexOne}>
    <Box style={!hideNav ? styleScreenSpaceAndroid : flexOne}>
      {content}
    </Box>
    {!hideNav &&
      <Box style={styleCollapsibleNavAndroid}>
        {tabBar}
      </Box>}
  </Box>
)

<<<<<<< HEAD
const tabIsCached = {
  [profileTab]: true,
  [folderTab]: true,
  [chatTab]: true,
  [settingsTab]: true,
}

class MainNavStack extends Component {
  state = {
    stackCache: Map(),
  }

  componentWillReceiveProps() {
    const {routeSelected, routeStack} = this.props
    if (tabIsCached.hasOwnProperty(routeSelected)) {
      this.setState(({stackCache}) => ({stackCache: stackCache.set(routeSelected, routeStack)}))
    }
  }

  render() {
    const props = this.props
    const {stackCache} = this.state

    const stacks = stackCache
      .set(props.routeSelected, props.routeStack)
      .map((stack, key) => (
        <CardStackShim
          key={key}
          hidden={key !== props.routeSelected}
          stack={stack}
          renderRoute={renderStackRoute}
          onNavigateBack={props.navigateUp}
        />
      ))
      .toArray()

    const content = (
      <Box style={{height: '100%'}}>
        {stacks}
        {![chatTab].includes(props.routeSelected)
          ? <Offline key="offline" reachable={props.reachable} appFocused={true} />
          : null}
        <GlobalError key="globalError" />
      </Box>
    )
    const tabBar = (
      <TabBar
        onTabClick={props.switchTab}
        selectedTab={props.routeSelected}
        badgeNumbers={props.navBadges.toJS()}
      />
    )
    const Container = isAndroid ? forAndroid : forIOS
    return <Container hideNav={props.hideNav} content={content} tabBar={tabBar} />
  }
=======
function MainNavStack(props: Props) {
  const screens = props.routeStack
  const shim = [
    <CardStackShim
      key={props.routeSelected}
      stack={screens}
      renderRoute={renderStackRoute}
      onNavigateBack={props.navigateUp}
    />,
    ![chatTab].includes(props.routeSelected) &&
      <Offline key="offline" reachable={props.reachable} appFocused={true} />,
    <GlobalError key="globalError" />,
  ].filter(Boolean)

  const tabBar = <TabBar onTabClick={props.switchTab} selectedTab={props.routeSelected} />
  const Container = isAndroid ? forAndroid : forIOS
  return <Container hideNav={props.hideNav} shim={shim} tabBar={tabBar} />
>>>>>>> 1faf4766
}

function Nav(props: Props) {
  const baseScreens = props.routeStack.filter(r => !r.tags.layerOnTop)
  if (!baseScreens.size) {
    throw new Error('no route component to render without layerOnTop tag')
  }

  const fullscreenPred = r => r.tags.fullscreen
  const mainScreens = baseScreens.takeUntil(fullscreenPred)
  const fullScreens = baseScreens.skipUntil(fullscreenPred).unshift({
    path: ['main'],
    component: () => <MainNavStack {...props} routeStack={mainScreens} />,
    tags: {underStatusBar: true}, // don't pad nav stack (child screens have own padding)
  })

  const shim = (
    <CardStackShim
      stack={fullScreens}
      renderRoute={renderStackRoute}
      onNavigateBack={props.navigateUp}
      mode="modal"
    />
  )
  const layerScreens = props.routeStack.filter(r => r.tags.layerOnTop)
  const layers = layerScreens.map(r => r.leafComponent({isActiveRoute: true}))

  // If we have layers, lets add an extra box, else lets just pass through
  if (layers.count()) {
    return (
      <Box style={globalStyles.fillAbsolute}>
        {shim}
        {layers}
      </Box>
    )
  } else {
    return shim
  }
}

const sceneWrapStyleUnder = {
  backgroundColor: globalColors.white,
  flex: 1,
}

const sceneWrapStyleOver = {
  backgroundColor: globalColors.white,
  flex: 1,
  paddingTop: statusBarHeight,
}

const styleScreenSpaceAndroid = {
  flex: -1,
  height: Dimensions.get('window').height - tabBarHeight,
}

const styleCollapsibleNavAndroid = {
  flexShrink: 999999,
}

const flexOne = {
  flex: 1,
}

const mapStateToProps = (state: TypedState, ownProps: OwnProps) => ({
  dumbFullscreen: state.dev.debugConfig.dumbFullscreen,
  hideNav: ownProps.routeSelected === loginTab,
  reachable: state.gregor.reachability.reachable,
})

const mapDispatchToProps = (dispatch: Dispatch, ownProps: OwnProps) => ({
  navigateUp: () => dispatch(navigateUp()),
  switchTab: (tab: Tab) => {
    if (tab === chatTab && ownProps.routeSelected === tab) {
      dispatch(navigateTo(ownProps.routePath.push(tab)))
      return
    }

    const action = ownProps.routeSelected === tab ? navigateTo : switchTo
    // $FlowIssue TODO fix this
    dispatch(action(ownProps.routePath.push(tab)))
  },
})

export default compose(
  connect(mapStateToProps, mapDispatchToProps),
  lifecycle({
    componentWillReceiveProps(nextProps) {
      const nextPath = nextProps.routeStack.last().path
      const curPath = this.props.routeStack.last().path
      const curTags = this.props.routeStack.last().tags
      if (!nextPath.equals(curPath) && !curTags.keepKeyboardOnLeave) {
        NativeKeyboard.dismiss()
      }
    },
  })
)(Nav)<|MERGE_RESOLUTION|>--- conflicted
+++ resolved
@@ -159,7 +159,6 @@
   </Box>
 )
 
-<<<<<<< HEAD
 const tabIsCached = {
   [profileTab]: true,
   [folderTab]: true,
@@ -205,35 +204,10 @@
         <GlobalError key="globalError" />
       </Box>
     )
-    const tabBar = (
-      <TabBar
-        onTabClick={props.switchTab}
-        selectedTab={props.routeSelected}
-        badgeNumbers={props.navBadges.toJS()}
-      />
-    )
+    const tabBar = <TabBar onTabClick={props.switchTab} selectedTab={props.routeSelected} />
     const Container = isAndroid ? forAndroid : forIOS
     return <Container hideNav={props.hideNav} content={content} tabBar={tabBar} />
   }
-=======
-function MainNavStack(props: Props) {
-  const screens = props.routeStack
-  const shim = [
-    <CardStackShim
-      key={props.routeSelected}
-      stack={screens}
-      renderRoute={renderStackRoute}
-      onNavigateBack={props.navigateUp}
-    />,
-    ![chatTab].includes(props.routeSelected) &&
-      <Offline key="offline" reachable={props.reachable} appFocused={true} />,
-    <GlobalError key="globalError" />,
-  ].filter(Boolean)
-
-  const tabBar = <TabBar onTabClick={props.switchTab} selectedTab={props.routeSelected} />
-  const Container = isAndroid ? forAndroid : forIOS
-  return <Container hideNav={props.hideNav} shim={shim} tabBar={tabBar} />
->>>>>>> 1faf4766
 }
 
 function Nav(props: Props) {
