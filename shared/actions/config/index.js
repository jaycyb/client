// @flow
import logger from '../../logger'
import * as KBFSGen from '../kbfs-gen'
import * as FsGen from '../fs-gen'
import * as ConfigGen from '../config-gen'
import * as TeamsGen from '../teams-gen'
import * as Constants from '../../constants/config'
import * as GregorCreators from '../gregor'
import * as NotificationsGen from '../notifications-gen'
import * as RPCTypes from '../../constants/types/rpc-gen'
import * as Saga from '../../util/saga'
import * as PinentryGen from '../pinentry-gen'
import * as PlatformSpecific from '../platform-specific'
import avatarSaga from './avatar'
import engine from '../../engine'
import {checkRPCOwnership} from '../../engine/index.platform'
import {createGetPeopleData} from '../people-gen'
import {defaultNumFollowSuggestions} from '../../constants/people'
import {isMobile} from '../../constants/platform'
import {type AsyncAction} from '../../constants/types/flux'
import {type TypedState} from '../../constants/reducer'

// TODO convert to sagas

isMobile &&
  module.hot &&
  module.hot.accept(() => {
    logger.info('accepted update in actions/config')
  })

const waitForKBFS = (): AsyncAction => dispatch =>
  new Promise((resolve, reject) => {
    let timedOut = false

    // The rpc timeout doesn't seem to work correctly (not that we should trust that anyways) so we have our own local timeout
    // TODO clean this up with sagas!
    let timer = setTimeout(() => {
      timedOut = true
      reject(new Error("Waited for KBFS client, but it wasn't found"))
    }, 10 * 1000)

    RPCTypes.configWaitForClientRpcPromise({
      clientType: RPCTypes.commonClientType.kbfs,
      timeout: 10.0,
    })
      .then(found => {
        clearTimeout(timer)
        if (timedOut) {
          return
        }
        if (!found) {
          reject(new Error("Waited for KBFS client, but it wasn't not found"))
          return
        }
        resolve()
      })
      .catch(error => {
        clearTimeout(timer)
        reject(error)
      })
  })

// Must be an action which returns a promise so put.resolve continues to wait and work
// TODO could change this to use Take and make it 2 steps instead of using put.resolve()
const getExtendedStatus = (): AsyncAction => dispatch => {
  return new Promise((resolve, reject) => {
    RPCTypes.configGetExtendedStatusRpcPromise()
      .then(extendedConfig => {
        dispatch(ConfigGen.createExtendedConfigLoaded({extendedConfig}))
        resolve(extendedConfig)
      })
      .catch(error => {
        reject(error)
      })
  })
}

const registerListeners = (): AsyncAction => dispatch => {
  dispatch(GregorCreators.listenForNativeReachabilityEvents)
  // TODO: DESKTOP-6661 - Refactor `registerReachability` out of `actions/config.js`
  dispatch(GregorCreators.registerReachability())
  dispatch(PinentryGen.createRegisterPinentryListener())
}

const _retryBootstrap = () =>
  Saga.sequentially([Saga.put(ConfigGen.createBootstrapRetry()), Saga.put(ConfigGen.createBootstrap({}))])

// TODO: It's unfortunate that we have these globals. Ideally,
// bootstrap would be a method on an object.
let bootstrapSetup = false
let didInitialNav = false

// we need to reset this if you log out, else we won't get configured accounts.
// This is a MESS, so i'm going to clean it up soon
const clearDidInitialNav = () => {
  didInitialNav = false
}

// Until bootstrap is sagaized
function _bootstrap({payload}: ConfigGen.BootstrapPayload) {
  return Saga.put(bootstrap(payload))
}

const bootstrap = (opts: $PropertyType<ConfigGen.BootstrapPayload, 'payload'>): AsyncAction => (
  dispatch,
  getState
) => {
  const readyForBootstrap = getState().config.readyForBootstrap
  if (!readyForBootstrap) {
    logger.warn('Not ready for bootstrap/connect')
    return
  }

  if (!bootstrapSetup) {
    bootstrapSetup = true
    logger.info('[bootstrap] registered bootstrap')
    engine().listenOnConnect('bootstrap', () => {
      dispatch(ConfigGen.createDaemonError({daemonError: null}))
      dispatch(GregorCreators.checkReachabilityOnConnect())
      logger.info('[bootstrap] bootstrapping on connect')
      dispatch(ConfigGen.createBootstrap({}))
      // This calls rpc and so must wait for bootstrap
      GregorCreators.registerGregorListeners()
    })
    dispatch(registerListeners())
  } else {
    logger.info('[bootstrap] performing bootstrap...', opts, didInitialNav)
    Promise.all([
      dispatch(getBootstrapStatus()),
      checkRPCOwnership(),
      dispatch(waitForKBFS()),
      dispatch(KBFSGen.createFuseStatus()),
      dispatch(FsGen.createFuseStatus()),
      dispatch(ConfigGen.createLoadConfig({logVersion: true})),
    ])
      .then(() => {
        dispatch(ConfigGen.createBootstrapSuccess())
        engine().listenOnDisconnect('daemonError', () => {
          dispatch(ConfigGen.createDaemonError({daemonError: new Error('Disconnected')}))
          logger.flush()
        })
        dispatch(NotificationsGen.createListenForKBFSNotifications())
        if (!didInitialNav) {
          dispatch(async () => {
            if (getState().config.loggedIn) {
<<<<<<< HEAD
              // TODO move these to a bootstrapSuccess handler
=======
              didInitialNav = true
>>>>>>> 03cf85bd
              // If we're logged in, restore any saved route state and
              // then nav again based on it.
              // load people tab info on startup as well
              // also load the teamlist for auxiliary information around the app
              await dispatch(TeamsGen.createGetTeams())
              await dispatch(
                createGetPeopleData({
                  markViewed: false,
                  numFollowSuggestionsWanted: defaultNumFollowSuggestions,
                })
              )
            }
          })
        }
      })
      .catch(error => {
        logger.warn('[bootstrap] error bootstrapping: ', error)
        const triesRemaining = getState().config.bootstrapTriesRemaining
        dispatch(ConfigGen.createBootstrapAttemptFailed())
        if (triesRemaining > 0) {
          const retryDelay = Constants.bootstrapRetryDelay / triesRemaining
          logger.info(`[bootstrap] resetting engine in ${retryDelay / 1000}s (${triesRemaining} tries left)`)
          setTimeout(() => engine().reset(), retryDelay)
        } else {
          logger.error('[bootstrap] exhausted bootstrap retries')
          dispatch(ConfigGen.createBootstrapFailed())
        }
        logger.flush()
      })
  }
}

const getBootstrapStatus = (): AsyncAction => dispatch =>
  new Promise((resolve, reject) => {
    RPCTypes.configGetBootstrapStatusRpcPromise()
      .then(bootstrapStatus => {
        dispatch(ConfigGen.createBootstrapStatusLoaded({...bootstrapStatus}))
        resolve(bootstrapStatus)
      })
      .catch(error => {
        reject(error)
      })
  })

const getConfig = (state: TypedState, action: ConfigGen.LoadConfigPayload) =>
  RPCTypes.configGetConfigRpcPromise().then((config: RPCTypes.Config) => {
    if (action.payload.logVersion) {
      logger.info(`Keybase version: ${config.version}`)
    }
    return ConfigGen.createConfigLoaded({config})
  })

function* configSaga(): Saga.SagaGenerator<any, any> {
<<<<<<< HEAD
=======
  yield Saga.safeTakeEveryPure(LoginGen.logout, clearDidInitialNav)
  yield Saga.safeTakeEveryPure(ConfigGen.bootstrapSuccess, _bootstrapSuccess)
>>>>>>> 03cf85bd
  yield Saga.safeTakeEveryPure(ConfigGen.bootstrap, _bootstrap)
  yield Saga.safeTakeEveryPure(ConfigGen.retryBootstrap, _retryBootstrap)
  yield Saga.safeTakeEveryPurePromise(ConfigGen.loadConfig, getConfig)
  yield Saga.fork(PlatformSpecific.platformConfigSaga)
  yield Saga.fork(avatarSaga)
}

export {getExtendedStatus}
export default configSaga<|MERGE_RESOLUTION|>--- conflicted
+++ resolved
@@ -2,6 +2,7 @@
 import logger from '../../logger'
 import * as KBFSGen from '../kbfs-gen'
 import * as FsGen from '../fs-gen'
+import * as LoginGen from '../login-gen'
 import * as ConfigGen from '../config-gen'
 import * as TeamsGen from '../teams-gen'
 import * as Constants from '../../constants/config'
@@ -143,11 +144,8 @@
         if (!didInitialNav) {
           dispatch(async () => {
             if (getState().config.loggedIn) {
-<<<<<<< HEAD
               // TODO move these to a bootstrapSuccess handler
-=======
               didInitialNav = true
->>>>>>> 03cf85bd
               // If we're logged in, restore any saved route state and
               // then nav again based on it.
               // load people tab info on startup as well
@@ -201,11 +199,7 @@
   })
 
 function* configSaga(): Saga.SagaGenerator<any, any> {
-<<<<<<< HEAD
-=======
   yield Saga.safeTakeEveryPure(LoginGen.logout, clearDidInitialNav)
-  yield Saga.safeTakeEveryPure(ConfigGen.bootstrapSuccess, _bootstrapSuccess)
->>>>>>> 03cf85bd
   yield Saga.safeTakeEveryPure(ConfigGen.bootstrap, _bootstrap)
   yield Saga.safeTakeEveryPure(ConfigGen.retryBootstrap, _retryBootstrap)
   yield Saga.safeTakeEveryPurePromise(ConfigGen.loadConfig, getConfig)
