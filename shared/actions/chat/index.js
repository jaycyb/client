// @flow
import * as Attachment from './attachment'
import * as ChatTypes from '../../constants/types/flow-types-chat'
import * as Constants from '../../constants/chat'
import * as SearchConstants from '../../constants/search'
import * as Creators from './creators'
import * as EntityCreators from '../entities'
import * as SearchCreators from '../search/creators'
import * as Inbox from './inbox'
import * as Messages from './messages'
import * as Shared from './shared'
import * as Saga from '../../util/saga'
import * as EngineRpc from '../engine/helper'
import HiddenString from '../../util/hidden-string'
import engine from '../../engine'
import {Map, OrderedSet, Set} from 'immutable'
import {NotifyPopup} from '../../native/notifications'
import {
  apiserverGetRpcPromise,
  TlfKeysTLFIdentifyBehavior,
  CommonDeviceType,
  ConstantsStatusCode,
  teamsTeamCreateRpcPromise,
  teamsTeamAddMemberRpcPromise,
  TeamsTeamRole,
} from '../../constants/types/flow-types'
import {call, put, all, take, select, race} from 'redux-saga/effects'
import {delay} from 'redux-saga'
import {isMobile} from '../../constants/platform'
import {navigateTo, switchTo} from '../route-tree'
import {openInKBFS} from '../kbfs'
import {parseFolderNameToUsers} from '../../util/kbfs'
import {publicFolderWithUsers, privateFolderWithUsers} from '../../constants/config'
import {chatTab} from '../../constants/tabs'
import {showMainWindow} from '../platform-specific'
import some from 'lodash/some'
import {toDeviceType} from '../../constants/types/more'
import {usernameSelector, inboxSearchSelector, previousConversationSelector} from '../../constants/selectors'

import type {Action} from '../../constants/types/flux'
import type {KBOrderedSet, ReturnValue} from '../../constants/types/more'
import type {ChangedFocus} from '../../constants/app'
import type {TLFIdentifyBehavior} from '../../constants/types/flow-types'
import type {SagaGenerator} from '../../constants/types/saga'
import type {TypedState} from '../../constants/reducer'

const inSearchSelector = (state: TypedState) => state.chat.get('inSearch')

function* _incomingMessage(action: Constants.IncomingMessage): SagaGenerator<any, any> {
  switch (action.payload.activity.activityType) {
    case ChatTypes.NotifyChatChatActivityType.setStatus:
      const setStatus: ?ChatTypes.SetStatusInfo = action.payload.activity.setStatus
      if (setStatus) {
        yield call(Inbox.processConversation, setStatus.conv)
        yield call(_ensureValidSelectedChat, false, true)
      }
      return
    case ChatTypes.NotifyChatChatActivityType.failedMessage:
      const failedMessage: ?ChatTypes.FailedMessageInfo = action.payload.activity.failedMessage
      if (failedMessage && failedMessage.outboxRecords) {
        for (const outboxRecord of failedMessage.outboxRecords) {
          const conversationIDKey = Constants.conversationIDToKey(outboxRecord.convID)
          const outboxID = outboxRecord.outboxID && Constants.outboxIDToKey(outboxRecord.outboxID)
          // $FlowIssue
          const errTyp = outboxRecord.state.error.typ
          const failureDescription = _decodeFailureDescription(errTyp)
          const isConversationLoaded = yield select(Shared.conversationStateSelector, conversationIDKey)
          if (!isConversationLoaded) return

          const pendingMessage = yield select(Shared.messageOutboxIDSelector, conversationIDKey, outboxID)
          if (pendingMessage) {
            yield put(
              Creators.updateTempMessage(
                conversationIDKey,
                {
                  ...pendingMessage,
                  failureDescription,
                  messageState: 'failed',
                },
                outboxID
              )
            )
          } else {
            throw new Error("Pending message wasn't found!")
          }
        }
      }
      return
    case ChatTypes.NotifyChatChatActivityType.readMessage:
      if (action.payload.activity.readMessage) {
        yield call(Inbox.processConversation, action.payload.activity.readMessage.conv)
      }
      return
    case ChatTypes.NotifyChatChatActivityType.incomingMessage:
      const incomingMessage: ?ChatTypes.IncomingMessage = action.payload.activity.incomingMessage
      if (incomingMessage) {
        // If it's a public chat, the GUI (currently) wants no part of it. We
        // especially don't want to surface the conversation as if it were a
        // private one, which is what we were doing before this change.
        if (
          incomingMessage.conv &&
          incomingMessage.conv.visibility !== ChatTypes.CommonTLFVisibility.private
        ) {
          return
        }

        if (incomingMessage.conv) {
          yield call(Inbox.processConversation, incomingMessage.conv)
        }

        const messageUnboxed: ChatTypes.UIMessage = incomingMessage.message
        const yourName = yield select(usernameSelector)
        const yourDeviceName = yield select(Shared.devicenameSelector)
        const conversationIDKey = Constants.conversationIDToKey(incomingMessage.convID)
        const message = _unboxedToMessage(messageUnboxed, yourName, yourDeviceName, conversationIDKey)
        const svcShouldDisplayNotification = incomingMessage.displayDesktopNotification

        const pagination = incomingMessage.pagination
        if (pagination) {
          yield put(Creators.updatePaginationNext(conversationIDKey, pagination.next))
        }

        // Is this message for the currently selected and focused conversation?
        // And is the Chat tab the currently displayed route? If all that is
        // true, mark it as read ASAP to avoid badging it -- we don't need to
        // badge, the user's looking at it already.  Also mark as read ASAP if
        // it was written by the current user.
        const selectedConversationIDKey = yield select(Constants.getSelectedConversation)
        const appFocused = yield select(Shared.focusedSelector)
        const userActive = yield select(Shared.activeSelector)
        const selectedTab = yield select(Shared.routeSelector)
        const chatTabSelected = selectedTab === chatTab
        const conversationIsFocused =
          conversationIDKey === selectedConversationIDKey && appFocused && chatTabSelected && userActive
        const {type: msgIDType, msgID: rpcMessageID} = Constants.parseMessageID(message.messageID)

        if (message && message.messageID && conversationIsFocused && msgIDType === 'rpcMessageID') {
          // TODO does this have to be sync?
          try {
            yield call(ChatTypes.localMarkAsReadLocalRpcPromise, {
              param: {
                conversationID: incomingMessage.convID,
                msgID: rpcMessageID,
              },
            })
          } catch (err) {
            console.log(`Couldn't mark as read ${conversationIDKey} ${err}`)
          }
        }

        const messageFromYou =
          message.deviceName === yourDeviceName && message.author && yourName === message.author

        let pendingMessage
        if (
          (message.type === 'Text' || message.type === 'Attachment') &&
          messageFromYou &&
          message.outboxID
        ) {
          pendingMessage = yield select(Shared.messageOutboxIDSelector, conversationIDKey, message.outboxID)
        }

        if (pendingMessage) {
          yield all([
            // If the message has an outboxID and came from our device, then we
            // sent it and have already rendered it in the message list; we just
            // need to mark it as sent.
            put(Creators.updateTempMessage(conversationIDKey, message, message.outboxID)),
            put(Creators.outboxMessageBecameReal(pendingMessage.key, message.key)),
          ])

          const messageID = message.messageID
          if (messageID) {
            yield put(
              Creators.markSeenMessage(
                conversationIDKey,
                Constants.messageKey(
                  conversationIDKey,
                  message.type === 'Text' ? 'messageIDText' : 'messageIDAttachment',
                  messageID
                )
              )
            )
          }
        } else {
          yield put(
            Creators.appendMessages(
              conversationIDKey,
              conversationIDKey === selectedConversationIDKey,
              appFocused,
              [message],
              svcShouldDisplayNotification
            )
          )
        }
      }
      break
    case ChatTypes.NotifyChatChatActivityType.setAppNotificationSettings:
      if (action.payload.activity && action.payload.activity.setAppNotificationSettings) {
        const {convID, settings} = action.payload.activity.setAppNotificationSettings
        if (convID && settings) {
          const conversationIDKey = Constants.conversationIDToKey(convID)
          const notifications = Inbox.parseNotifications(settings)
          if (notifications) {
            yield put(Creators.updatedNotifications(conversationIDKey, notifications))
          }
        }
      }
      break
    default:
      console.warn(
        'Unsupported incoming message type for Chat of type:',
        action.payload.activity.activityType
      )
  }
}

function* _incomingTyping(action: Constants.IncomingTyping): SagaGenerator<any, any> {
  // $FlowIssue
  for (const activity of action.payload.activity) {
    const conversationIDKey = Constants.conversationIDToKey(activity.convID)
    const typers = activity.typers || []
    const typing = typers.map(typer => typer.username)
    yield put(Creators.setTypers(conversationIDKey, typing))
  }
}

function* _setupChatHandlers(): SagaGenerator<any, any> {
  yield put((dispatch: Dispatch) => {
    engine().setIncomingHandler('chat.1.NotifyChat.NewChatActivity', ({activity}) => {
      dispatch(Creators.incomingMessage(activity))
    })

    engine().setIncomingHandler('chat.1.NotifyChat.ChatTypingUpdate', ({typingUpdates}) => {
      dispatch(Creators.incomingTyping(typingUpdates))
    })

    engine().setIncomingHandler('chat.1.NotifyChat.ChatIdentifyUpdate', ({update}) => {
      const usernames = update.CanonicalName.split(',')
      const broken = (update.breaks.breaks || []).map(b => b.user.username)
      const userToBroken = usernames.reduce((map, name) => {
        map[name] = !!broken.includes(name)
        return map
      }, {})
      dispatch(Creators.updateBrokenTracker(userToBroken))
    })

    engine().setIncomingHandler('chat.1.NotifyChat.ChatTLFFinalize', ({convID}) => {
      dispatch(Creators.getInboxAndUnbox([Constants.conversationIDToKey(convID)]))
    })

    engine().setIncomingHandler('chat.1.NotifyChat.ChatInboxStale', () => {
      dispatch(Creators.inboxStale())
    })

    engine().setIncomingHandler('chat.1.NotifyChat.ChatTLFResolve', ({convID, resolveInfo: {newTLFName}}) => {
      dispatch(Creators.inboxStale())
    })

    engine().setIncomingHandler('chat.1.NotifyChat.ChatThreadsStale', ({updates}) => {
      if (updates) {
        dispatch(Creators.markThreadsStale(updates))
      }
    })

    engine().setIncomingHandler('chat.1.NotifyChat.ChatJoinedConversation', () => {
      dispatch(Creators.inboxStale())
    })

    engine().setIncomingHandler('chat.1.NotifyChat.ChatLeftConversation', () => {
      dispatch(Creators.inboxStale())
    })
  })
}

const inboxSelector = (state: TypedState, conversationIDKey) => state.chat.get('inbox')

function* _ensureValidSelectedChat(onlyIfNoSelection: boolean, forceSelectOnMobile: boolean) {
  // Mobile doesn't auto select a conversation
  if (isMobile && !forceSelectOnMobile) {
    return
  }

  const inbox = yield select(inboxSelector)
  if (inbox.count()) {
    const conversationIDKey = yield select(Constants.getSelectedConversation)

    if (onlyIfNoSelection && conversationIDKey) {
      return
    }

    const alwaysShow = yield select(Shared.alwaysShowSelector)

    const current = inbox.find(c => c.get('conversationIDKey') === conversationIDKey)
    // current is good
    if (current && (!current.get('isEmpty') || alwaysShow.has(conversationIDKey))) {
      return
    }

    const firstGood = inbox.find(i => !i.get('isEmpty') || alwaysShow.has(i.get('conversationIDKey')))
    if (firstGood && !isMobile) {
      const conversationIDKey = firstGood.get('conversationIDKey')
      yield put(Creators.selectConversation(conversationIDKey, false))
    } else {
      yield put(Creators.selectConversation(null, false))
    }
  }
}

function* _updateThread({
  payload: {yourName, thread, yourDeviceName, conversationIDKey},
}: Constants.UpdateThread) {
  let newMessages = []
  const newUnboxeds = (thread && thread.messages) || []
  for (const unboxed of newUnboxeds) {
    const message = _unboxedToMessage(unboxed, yourName, yourDeviceName, conversationIDKey)
    const messageFromYou =
      message.deviceName === yourDeviceName && message.author && yourName === message.author

    let pendingMessage
    if ((message.type === 'Text' || message.type === 'Attachment') && messageFromYou && message.outboxID) {
      pendingMessage = yield select(Shared.messageOutboxIDSelector, conversationIDKey, message.outboxID)
    }

    if (pendingMessage) {
      // Delete the pre-existing pending version of this message, since we're
      // about to add a newly received version of the same message.
      yield put(Creators.removeOutboxMessage(conversationIDKey, message.outboxID))
    }
    newMessages.push(message)
  }

  newMessages = newMessages.reverse()
  const pagination = _threadToPagination(thread)
  yield put(Creators.prependMessages(conversationIDKey, newMessages, !pagination.last, pagination.next))
}

function subSagaUpdateThread(yourName, yourDeviceName, conversationIDKey) {
  return function*({thread}) {
    if (thread) {
      const decThread: ChatTypes.UIMessages = JSON.parse(thread)
      yield put(Creators.updateThread(decThread, yourName, yourDeviceName, conversationIDKey))
    }
    return EngineRpc.rpcResult()
  }
}

const getThreadNonblockSagaMap = (yourName, yourDeviceName, conversationIDKey) => ({
  'chat.1.chatUi.chatThreadCached': subSagaUpdateThread(yourName, yourDeviceName, conversationIDKey),
  'chat.1.chatUi.chatThreadFull': subSagaUpdateThread(yourName, yourDeviceName, conversationIDKey),
})

function* _loadMoreMessages(action: Constants.LoadMoreMessages): SagaGenerator<any, any> {
  const conversationIDKey = action.payload.conversationIDKey

  try {
    if (!conversationIDKey) {
      return
    }

    if (Constants.isPendingConversationIDKey(conversationIDKey)) {
      console.log('Bailing on selected pending conversation no matching inbox')
      return
    }

    const inboxConvo = yield select(Shared.selectedInboxSelector, conversationIDKey)

    if (inboxConvo && inboxConvo.state !== 'unboxed') {
      console.log('Bailing on not yet unboxed conversation')
      return
    }

    const rekeyInfoSelector = (state: TypedState, conversationIDKey: Constants.ConversationIDKey) => {
      return state.chat.get('rekeyInfos').get(conversationIDKey)
    }
    const rekeyInfo = yield select(rekeyInfoSelector, conversationIDKey)

    if (rekeyInfo) {
      console.log('Bailing on chat due to rekey info')
      return
    }

    const oldConversationState = yield select(Shared.conversationStateSelector, conversationIDKey)

    let next = null
    if (oldConversationState) {
      if (action.payload.onlyIfUnloaded && oldConversationState.get('isLoaded')) {
        console.log('Bailing on chat load more due to already has initial load')
        return
      }

      if (oldConversationState.get('isRequesting')) {
        console.log('Bailing on chat load more due to isRequesting already')
        return
      }

      if (oldConversationState.get('moreToLoad') === false) {
        console.log('Bailing on chat load more due to no more to load')
        return
      }

      next = oldConversationState.get('paginationNext', undefined)
    }

    yield put(Creators.loadingMessages(conversationIDKey, true))

    const yourName = yield select(usernameSelector)
    const yourDeviceName = yield select(Shared.devicenameSelector)

    // We receive the list with edit/delete/etc already applied so lets filter that out
    const messageTypes = Object.keys(ChatTypes.CommonMessageType)
      .filter(k => !['edit', 'delete', 'headline', 'attachmentuploaded'].includes(k))
      .map(k => ChatTypes.CommonMessageType[k])
    const conversationID = Constants.keyToConversationID(conversationIDKey)

    const loadThreadChanMapRpc = new EngineRpc.EngineRpcCall(
      getThreadNonblockSagaMap(yourName, yourDeviceName, conversationIDKey),
      ChatTypes.localGetThreadNonblockRpcChannelMap,
      'localGetThreadNonblock',
      {
        param: {
          conversationID,
          identifyBehavior: TlfKeysTLFIdentifyBehavior.chatGui,
          pagination: {
            last: false,
            next,
            num: Constants.maxMessagesToLoadAtATime,
            previous: null,
          },
          query: {
            disableResolveSupersedes: false,
            markAsRead: true,
            messageTypes,
          },
        },
      }
    )

    const result = yield call(loadThreadChanMapRpc.run)

    if (EngineRpc.isFinished(result)) {
      const {payload: {params, error}} = result

      if (error) {
        console.warn('error in localGetThreadNonblock', error)
      }

      if (params.offline) {
        yield put(Creators.threadLoadedOffline(conversationIDKey))
      }

      yield put(Creators.setLoaded(conversationIDKey, !error)) // reset isLoaded on error
    } else {
      console.warn('localGetThreadNonblock rpc bailed early')
    }

    // Do this here because it's possible loading messages takes a while
    // If this is the selected conversation and this was a result of user action
    // We can assume the messages we've loaded have been seen.
    const selectedConversationIDKey = yield select(Constants.getSelectedConversation)
    if (selectedConversationIDKey === conversationIDKey && action.payload.fromUser) {
      yield put(Creators.updateBadging(conversationIDKey))
      yield put(Creators.updateLatestMessage(conversationIDKey))
    }
  } finally {
    yield put(Creators.loadingMessages(conversationIDKey, false))
  }
}

function _threadToPagination(thread): {last: any, next: any} {
  if (thread && thread.pagination) {
    return thread.pagination
  }
  return {
    last: undefined,
    next: undefined,
  }
}

// used to key errors. Negative so that we know we made this up and didn't get it from the server
let errorIdx = -1

function _decodeFailureDescription(typ: ChatTypes.OutboxErrorType): string {
  switch (typ) {
    case ChatTypes.LocalOutboxErrorType.misc:
      return 'unknown error'
    case ChatTypes.LocalOutboxErrorType.offline:
      return 'disconnected from chat server'
    case ChatTypes.LocalOutboxErrorType.identify:
      return 'proofs failed for recipient user'
    case ChatTypes.LocalOutboxErrorType.toolong:
      return 'message is too long'
  }
  return `unknown error type ${typ}`
}

function _unboxedToMessage(
  message: ChatTypes.UIMessage,
  yourName,
  yourDeviceName,
  conversationIDKey: Constants.ConversationIDKey
): Constants.Message {
  if (message && message.state === ChatTypes.ChatUiMessageUnboxedState.outbox && message.outbox) {
    // Outbox messages are always text, not attachments.
    const payload: ChatTypes.UIMessageOutbox = message.outbox
    // prettier-ignore
    const messageState: Constants.MessageState = payload &&
      payload.state &&
      payload.state.state === ChatTypes.LocalOutboxStateType.error
      ? 'failed'
      : 'pending'
    // prettier-ignore
    const failureDescription = messageState === 'failed'
      // $FlowIssue
      ? _decodeFailureDescription(payload.state.error.typ)
      : null
    // $FlowIssue
    const messageText: ChatTypes.MessageText = message.outbox.body
    const outboxIDKey = payload.outboxID && Constants.outboxIDToKey(payload.outboxID)

    return {
      author: yourName,
      conversationIDKey,
      deviceName: yourDeviceName,
      deviceType: isMobile ? 'mobile' : 'desktop',
      editedCount: 0,
      failureDescription,
      key: Constants.messageKey(conversationIDKey, 'outboxIDText', outboxIDKey),
      message: new HiddenString((messageText && messageText.body) || ''),
      messageState,
      outboxID: outboxIDKey,
      senderDeviceRevokedAt: null,
      timestamp: payload.ctime,
      type: 'Text',
      you: yourName,
    }
  }

  if (message.state === ChatTypes.ChatUiMessageUnboxedState.valid) {
    const payload = message.valid
    if (payload) {
      const common = {
        author: payload.senderUsername,
        conversationIDKey,
        deviceName: payload.senderDeviceName,
        deviceType: toDeviceType(payload.senderDeviceType),
        failureDescription: null,
        messageID: Constants.rpcMessageIDToMessageID(payload.messageID),
        senderDeviceRevokedAt: payload.senderDeviceRevokedAt,
        timestamp: payload.ctime,
        you: yourName,
        outboxID: payload.outboxID && Constants.outboxIDToKey(payload.outboxID),
      }

      switch (payload.messageBody.messageType) {
        case ChatTypes.CommonMessageType.text:
          const p: any = payload
          const message = new HiddenString(
            (p.messageBody && p.messageBody.text && p.messageBody.text.body) || ''
          )
          // end to del
          return {
            type: 'Text',
            ...common,
            editedCount: payload.superseded ? 1 : 0, // mark it as edited if it's been superseded
            message,
            messageState: 'sent', // TODO, distinguish sent/pending once CORE sends it.
            key: Constants.messageKey(common.conversationIDKey, 'messageIDText', common.messageID),
          }
        case ChatTypes.CommonMessageType.attachment: {
          if (!payload.messageBody.attachment) {
            throw new Error('empty attachment body')
          }
          const attachment: ChatTypes.MessageAttachment = payload.messageBody.attachment
          const preview =
            attachment && (attachment.preview || (attachment.previews && attachment.previews[0]))
          const attachmentInfo = Constants.getAttachmentInfo(preview, attachment && attachment.object)

          let messageState
          if (attachment.uploaded) {
            messageState = 'sent'
          } else {
            messageState = common.author === common.you ? 'uploading' : 'placeholder'
          }

          return {
            type: 'Attachment',
            ...common,
            ...attachmentInfo,
            messageState,
            key: Constants.messageKey(common.conversationIDKey, 'messageIDAttachment', common.messageID),
          }
        }
        case ChatTypes.CommonMessageType.attachmentuploaded: {
          if (!payload.messageBody.attachmentuploaded) {
            throw new Error('empty attachmentuploaded body')
          }
          const attachmentUploaded: ChatTypes.MessageAttachmentUploaded =
            payload.messageBody.attachmentuploaded
          const previews = attachmentUploaded && attachmentUploaded.previews
          const preview = previews && previews[0]
          const attachmentInfo = Constants.getAttachmentInfo(
            preview,
            attachmentUploaded && attachmentUploaded.object
          )

          return {
            key: Constants.messageKey(
              common.conversationIDKey,
              'messageIDAttachmentUpdate',
              common.messageID
            ),
            messageID: common.messageID,
            targetMessageID: Constants.rpcMessageIDToMessageID(attachmentUploaded.messageID),
            timestamp: common.timestamp,
            type: 'UpdateAttachment',
            updates: {
              ...attachmentInfo,
              messageState: 'sent',
            },
          }
        }
        case ChatTypes.CommonMessageType.delete:
          const deletedIDs = ((payload.messageBody.delete && payload.messageBody.delete.messageIDs) || [])
            .map(Constants.rpcMessageIDToMessageID)
          return {
            type: 'Deleted',
            timestamp: payload.ctime,
            messageID: common.messageID,
            key: Constants.messageKey(common.conversationIDKey, 'messageIDDeleted', common.messageID),
            deletedIDs,
          }
        case ChatTypes.CommonMessageType.edit: {
          const message = new HiddenString(
            (payload.messageBody && payload.messageBody.edit && payload.messageBody.edit.body) || ''
          )
          const targetMessageID = payload.messageBody.edit
            ? Constants.rpcMessageIDToMessageID(payload.messageBody.edit.messageID)
            : 0
          return {
            key: Constants.messageKey(common.conversationIDKey, 'messageIDEdit', common.messageID),
            message,
            messageID: common.messageID,
            outboxID: common.outboxID,
            targetMessageID,
            timestamp: common.timestamp,
            type: 'Edit',
          }
        }
        case ChatTypes.CommonMessageType.join: {
          const message = new HiddenString('_*has joined the channel*_')
          return {
            type: 'Text',
            ...common,
            editedCount: 0,
            message,
            messageState: 'sent', // TODO, distinguish sent/pending once CORE sends it.
            key: Constants.messageKey(common.conversationIDKey, 'messageIDText', common.messageID),
          }
        }
        case ChatTypes.CommonMessageType.leave: {
          const message = new HiddenString('_*has left the channel*_')
          return {
            type: 'Text',
            ...common,
            editedCount: 0,
            message,
            messageState: 'sent', // TODO, distinguish sent/pending once CORE sends it.
            key: Constants.messageKey(common.conversationIDKey, 'messageIDText', common.messageID),
          }
        }
        default:
          const unhandled: Constants.UnhandledMessage = {
            ...common,
            key: Constants.messageKey(common.conversationIDKey, 'messageIDUnhandled', common.messageID),
            type: 'Unhandled',
          }
          return unhandled
      }
    }
  }

  if (message.state === ChatTypes.ChatUiMessageUnboxedState.error) {
    const error = message.error
    if (error) {
      switch (error.errType) {
        case ChatTypes.LocalMessageUnboxedErrorType.misc:
        case ChatTypes.LocalMessageUnboxedErrorType.badversionCritical: // fallthrough
        case ChatTypes.LocalMessageUnboxedErrorType.identify: // fallthrough
          return {
            conversationIDKey,
            key: Constants.messageKey(
              conversationIDKey,
              'messageIDError',
              Constants.rpcMessageIDToMessageID(error.messageID)
            ),
            messageID: Constants.rpcMessageIDToMessageID(error.messageID),
            reason: error.errMsg || '',
            timestamp: error.ctime,
            type: 'Error',
          }
        case ChatTypes.LocalMessageUnboxedErrorType.badversion:
          return {
            conversationIDKey,
            key: Constants.messageKey(
              conversationIDKey,
              'errorInvisible',
              Constants.rpcMessageIDToMessageID(error.messageID)
            ),
            data: message,
            messageID: Constants.rpcMessageIDToMessageID(error.messageID),
            timestamp: error.ctime,
            type: 'InvisibleError',
          }
      }
    }
  }

  return {
    type: 'Error',
    key: Constants.messageKey(
      conversationIDKey,
      'error',
      // $FlowIssue
      message && message.messageID && typeof message.messageID === 'number'
        ? Constants.rpcMessageIDToMessageID(message.messageID)
        : Constants.selfInventedIDToMessageID(errorIdx--)
    ),
    data: message,
    reason: "The message couldn't be loaded",
    conversationIDKey,
  }
}

function* _openTlfInChat(action: Constants.OpenTlfInChat): SagaGenerator<any, any> {
  const tlf = action.payload
  const me = yield select(usernameSelector)
  const userlist = parseFolderNameToUsers(me, tlf)
  const users = userlist.map(u => u.username)
  if (some(userlist, 'readOnly')) {
    console.warn('Bug: openTlfToChat should never be called on a convo with readOnly members.')
    return
  }
  yield put(Creators.startConversation(users))
}

function* _startConversation(action: Constants.StartConversation): SagaGenerator<any, any> {
  const {users, forceImmediate, temporary} = action.payload
  const me = yield select(usernameSelector)

  if (!users.includes(me)) {
    users.push(me)
    console.warn('Attempted to start a chat without the current user')
  }

  const inboxSelector = (state: TypedState, tlfName: string) => {
    return state.chat.get('inbox').find(convo => convo.get('participants').sort().join(',') === tlfName)
  }
  const tlfName = users.sort().join(',')
  const existing = yield select(inboxSelector, tlfName)

  if (forceImmediate && existing) {
    const newID = yield call(Shared.startNewConversation, existing.get('conversationIDKey'))
    yield put(Creators.selectConversation(newID, false))
  } else if (existing) {
    // Select existing conversations
    yield put(Creators.selectConversation(existing.get('conversationIDKey'), false))
    yield put(switchTo([chatTab]))
  } else {
    // Make a pending conversation so it appears in the inbox
    const conversationIDKey = Constants.pendingConversationIDKey(tlfName)
    yield put(Creators.addPending(users, temporary))
    yield put(Creators.selectConversation(conversationIDKey, false))
    yield put(switchTo([chatTab]))
  }
}

function* _openFolder(): SagaGenerator<any, any> {
  const conversationIDKey = yield select(Constants.getSelectedConversation)

  const inbox = yield select(Shared.selectedInboxSelector, conversationIDKey)
  if (inbox) {
    const helper = inbox.visibility === ChatTypes.CommonTLFVisibility.public
      ? publicFolderWithUsers
      : privateFolderWithUsers
    const path = helper(inbox.get('participants').toArray())
    yield put(openInKBFS(path))
  } else {
    throw new Error(`Can't find conversation path`)
  }
}

function* _newChat(action: Constants.NewChat): SagaGenerator<any, any> {
  const inboxSearch = yield select(inboxSearchSelector)
  if (inboxSearch && !inboxSearch.isEmpty() && action.payload.existingParticipants.length === 0) {
    // Ignore 'New Chat' attempts when we're already building a chat
    return
  }
  yield put(Creators.setPreviousConversation(yield select(Constants.getSelectedConversation)))
  yield put(SearchCreators.addResultsToUserInput('chatSearch', action.payload.existingParticipants))
  yield put(Creators.selectConversation(null, false))
  yield put(SearchCreators.searchSuggestions('chatSearch'))
}

function* _updateMetadata(action: Constants.UpdateMetadata): SagaGenerator<any, any> {
  // Don't send sharing before signup values
  const metaData = yield select(Shared.metaDataSelector)
  const usernames = action.payload.users.filter(
    name =>
      metaData.getIn([name, 'fullname']) === undefined && name.indexOf('@') === -1 && name.indexOf('#') === -1
  )
  if (!usernames.length) {
    return
  }

  try {
    const results: any = yield call(apiserverGetRpcPromise, {
      param: {
        endpoint: 'user/lookup',
        args: [{key: 'usernames', value: usernames.join(',')}, {key: 'fields', value: 'profile'}],
      },
    })

    const parsed = JSON.parse(results.body)
    const payload = {}
    usernames.forEach((username, idx) => {
      const record = parsed.them[idx]
      const fullname = (record && record.profile && record.profile.full_name) || ''
      payload[username] = new Constants.MetaDataRecord({fullname})
    })

    yield put(Creators.updatedMetadata(payload))
  } catch (err) {
    if (err && err.code === ConstantsStatusCode.scapinetworkerror) {
      // Ignore api errors due to offline
    } else {
      throw err
    }
  }
}

function* _selectConversation(action: Constants.SelectConversation): SagaGenerator<any, any> {
  const {conversationIDKey, fromUser} = action.payload

  // Load the inbox item always
  if (conversationIDKey) {
    yield put(Creators.getInboxAndUnbox([conversationIDKey]))
  }

  const oldConversationState = yield select(Shared.conversationStateSelector, conversationIDKey)
  if (oldConversationState && oldConversationState.get('isStale') && conversationIDKey) {
    yield put(Creators.clearMessages(conversationIDKey))
  }

  const inbox = yield select(Shared.selectedInboxSelector, conversationIDKey)
  const inSearch = yield select(inSearchSelector)
  if (inbox) {
    const participants = inbox.get('participants').toArray()
    yield put(Creators.updateMetadata(participants))
    // Update search but don't update the filter
    if (inSearch) {
      const me = yield select(usernameSelector)
      yield put(Creators.setInboxSearch(participants.filter(u => u !== me)))
      yield put(SearchCreators.setUserInputItems('chatSearch', participants.filter(u => u !== me)))
    }
  }

  if (conversationIDKey) {
    yield put(Creators.loadMoreMessages(conversationIDKey, true, fromUser))
    yield put(navigateTo([conversationIDKey], [chatTab]))
  } else {
    yield put(navigateTo([], [chatTab]))
  }

  // Do this here because it's possible loadMoreMessages bails early
  // but there are still unread messages that need to be marked as read
  if (fromUser && conversationIDKey) {
    yield put(Creators.updateBadging(conversationIDKey))
    yield put(Creators.updateLatestMessage(conversationIDKey))
  }
}

function* _blockConversation(action: Constants.BlockConversation): SagaGenerator<any, any> {
  const {blocked, conversationIDKey, reportUser} = action.payload
  const conversationID = Constants.keyToConversationID(conversationIDKey)
  if (blocked) {
    const status = reportUser
      ? ChatTypes.CommonConversationStatus.reported
      : ChatTypes.CommonConversationStatus.blocked
    const identifyBehavior: TLFIdentifyBehavior = TlfKeysTLFIdentifyBehavior.chatGui
    yield call(ChatTypes.localSetConversationStatusLocalRpcPromise, {
      param: {conversationID, identifyBehavior, status},
    })
  }
}

function* _leaveConversation(action: Constants.LeaveConversation): SagaGenerator<any, any> {
  const {conversationIDKey} = action.payload
  const conversationID = Constants.keyToConversationID(conversationIDKey)
  yield call(ChatTypes.localLeaveConversationLocalRpcPromise, {
    param: {convID: conversationID},
  })
}

function* _muteConversation(action: Constants.MuteConversation): SagaGenerator<any, any> {
  const {conversationIDKey, muted} = action.payload
  const conversationID = Constants.keyToConversationID(conversationIDKey)
  const status = muted ? ChatTypes.CommonConversationStatus.muted : ChatTypes.CommonConversationStatus.unfiled
  const identifyBehavior: TLFIdentifyBehavior = TlfKeysTLFIdentifyBehavior.chatGui
  yield call(ChatTypes.localSetConversationStatusLocalRpcPromise, {
    param: {conversationID, identifyBehavior, status},
  })
}

function _updateBadging(
  {payload: {conversationIDKey}}: Constants.UpdateBadging,
  lastMessageID: ?Constants.MessageID
) {
  // Update gregor's view of the latest message we've read.
  if (conversationIDKey && lastMessageID) {
    const conversationID = Constants.keyToConversationID(conversationIDKey)
    const {msgID} = Constants.parseMessageID(lastMessageID)
    return call(ChatTypes.localMarkAsReadLocalRpcPromise, {
      param: {conversationID, msgID},
    })
  }
}

function* _changedFocus(action: ChangedFocus): SagaGenerator<any, any> {
  // Update badging and the latest message due to the refocus.
  const {appFocused} = action.payload
  const conversationIDKey = yield select(Constants.getSelectedConversation)
  const selectedTab = yield select(Shared.routeSelector)
  const chatTabSelected = selectedTab === chatTab
  if (conversationIDKey && chatTabSelected) {
    if (appFocused) {
      yield put(Creators.updateBadging(conversationIDKey))
    } else {
      // Reset the orange line when focus leaves the app.
      yield put(Creators.updateLatestMessage(conversationIDKey))
    }
  }
}

function* _badgeAppForChat(action: Constants.BadgeAppForChat): SagaGenerator<any, any> {
  const conversations = action.payload
  let conversationsWithKeys = {}
  conversations.map(conv => {
    conversationsWithKeys[Constants.conversationIDToKey(conv.get('convID'))] = conv.get('unreadMessages')
  })
  const conversationUnreadCounts = conversations.reduce((map, conv) => {
    const count = conv.get('unreadMessages')
    if (!count) {
      return map
    } else {
      return map.set(Constants.conversationIDToKey(conv.get('convID')), count)
    }
  }, Map())
  yield put(Creators.updateConversationUnreadCounts(conversationUnreadCounts))
}

function* _appendMessagesToConversation({payload: {conversationIDKey, messages}}: Constants.AppendMessages) {
  const currentMessages = yield select(Constants.getConversationMessages, conversationIDKey)
  const nextMessages = currentMessages.concat(messages.map(m => m.key))
  yield put(EntityCreators.replaceEntity(['conversationMessages'], {[conversationIDKey]: nextMessages}))
}

function* _prependMessagesToConversation({payload: {conversationIDKey, messages}}: Constants.AppendMessages) {
  const currentMessages = yield select(Constants.getConversationMessages, conversationIDKey)
  const nextMessages = OrderedSet(messages.map(m => m.key)).concat(currentMessages)
  yield put(EntityCreators.replaceEntity(['conversationMessages'], {[conversationIDKey]: nextMessages}))
}

function* _clearConversationMessages({payload: {conversationIDKey}}: Constants.ClearMessages) {
  yield put(EntityCreators.replaceEntity(['conversationMessages'], {[conversationIDKey]: OrderedSet()}))
}

function* _storeMessageToEntity(action: Constants.AppendMessages | Constants.PrependMessages) {
  const newMessages = action.payload.messages
  yield put(EntityCreators.mergeEntity(['messages'], Map(newMessages.map(m => [m.key, m]))))
}

function _updateMessageEntity(action: Constants.UpdateTempMessage) {
  if (!action.error) {
    const {payload: {message}} = action
    // You have to wrap this in Map(...) because otherwise the merge will turn message into an immutable struct
    // We use merge instead of replace because otherwise the replace will turn message into an immutable struct
    return put(EntityCreators.mergeEntity(['messages'], Map({[message.key]: message})))
  } else {
    console.warn('error in updating temp message', action.payload)
  }
}

function _updateSnippet({payload: {snippet, conversationIDKey}}: Constants.UpdateSnippet) {
  return put(EntityCreators.replaceEntity(['convIDToSnippet'], {[conversationIDKey]: snippet}))
}

function _removeOutboxMessage(
  {payload: {conversationIDKey, outboxID}}: Constants.RemoveOutboxMessage,
  msgKeys: KBOrderedSet<Constants.MessageKey>
) {
  const nextMessages = msgKeys.filter(k => {
    const {messageID} = Constants.splitMessageIDKey(k)
    return messageID !== outboxID
  })

  // $FlowIssue Iterable<K,V> apparently doesn't apply to Set
  if (nextMessages.equals(msgKeys)) {
    return
  }
  return put(EntityCreators.replaceEntity(['conversationMessages'], {[conversationIDKey]: nextMessages}))
}

function* _updateOutboxMessageToReal({
  payload: {oldMessageKey, newMessageKey},
}: Constants.OutboxMessageBecameReal) {
  const localMessageState = yield select(Constants.getLocalMessageStateFromMessageKey, oldMessageKey)
  const conversationIDKey = Constants.messageKeyConversationIDKey(newMessageKey)
  const currentMessages = yield select(Constants.getConversationMessages, conversationIDKey)
  const nextMessages = currentMessages.map(k => (k === oldMessageKey ? newMessageKey : k))
  yield all([
    put(EntityCreators.replaceEntity(['conversationMessages'], {[conversationIDKey]: nextMessages})),
    put(
      EntityCreators.mergeEntity(
        [],
        Map({
          attachmentDownloadedPath: Map({[newMessageKey]: localMessageState.downloadedPath}),
          attachmentPreviewPath: Map({[newMessageKey]: localMessageState.previewPath}),
          attachmentPreviewProgress: Map({[newMessageKey]: localMessageState.previewProgress}),
          attachmentDownloadProgress: Map({[newMessageKey]: localMessageState.downloadProgress}),
          attachmentUploadProgress: Map({[newMessageKey]: localMessageState.uploadProgress}),
        })
      )
    ),
  ])
}

function* _findMessagesToDelete(action: Constants.AppendMessages | Constants.PrependMessages) {
  const newMessages = action.payload.messages
  const deletedIDs = []
  const conversationIDKey = action.payload.conversationIDKey
  newMessages.forEach(message => {
    if (message.type === 'Deleted') {
      deletedIDs.push(...message.deletedIDs)
    }
  })

  if (deletedIDs.length) {
    yield put(EntityCreators.mergeEntity(['deletedIDs'], Map({[conversationIDKey]: Set(deletedIDs)})))
  }
}

function* _findMessageUpdates(action: Constants.AppendMessages | Constants.PrependMessages) {
  const newMessages = action.payload.messages
  type TargetMessageID = string
  const updateIDs: {[key: TargetMessageID]: KBOrderedSet<Constants.MessageKey>} = {}
  const conversationIDKey = action.payload.conversationIDKey
  newMessages.forEach(message => {
    if (message.type === 'Edit' || message.type === 'UpdateAttachment') {
      updateIDs[message.targetMessageID] = OrderedSet([message.key])
    }
  })

  if (Object.keys(updateIDs).length) {
    yield put(EntityCreators.mergeEntity(['messageUpdates', conversationIDKey], Map(updateIDs)))
  }
}

function* _sendNotifications(action: Constants.AppendMessages): SagaGenerator<any, any> {
  const appFocused = yield select(Shared.focusedSelector)
  const selectedTab = yield select(Shared.routeSelector)
  const chatTabSelected = selectedTab === chatTab
  const convoIsSelected = action.payload.isSelected
  const svcDisplay = action.payload.svcShouldDisplayNotification

  console.log(
    'Deciding whether to notify new message:',
    svcDisplay,
    convoIsSelected,
    appFocused,
    chatTabSelected
  )
  // Only send if you're not looking at it and service wants us to
  if (svcDisplay && (!convoIsSelected || !appFocused || !chatTabSelected)) {
    const me = yield select(usernameSelector)
    const message = action.payload.messages.reverse().find(m => m.type === 'Text' && m.author !== me)
    // Is this message part of a muted conversation? If so don't notify.
    const convo = yield select(Shared.selectedInboxSelector, action.payload.conversationIDKey)
    if (convo && convo.get('status') !== 'muted') {
      if (message && message.type === 'Text') {
        console.log('Sending Chat notification')
        const snippet = Constants.makeSnippet(Constants.serverMessageToMessageText(message))
        yield put((dispatch: Dispatch) => {
          NotifyPopup(message.author, {body: snippet}, -1, message.author, () => {
            dispatch(Creators.selectConversation(action.payload.conversationIDKey, false))
            dispatch(switchTo([chatTab]))
            dispatch(showMainWindow())
          })
        })
      }
    }
  }
}

function* _markThreadsStale(action: Constants.MarkThreadsStale): SagaGenerator<any, any> {
  // Load inbox items of any stale items so we get update on rekeyInfos, etc
  const {updates} = action.payload
  const convIDs = updates.map(u => Constants.conversationIDToKey(u.convID))
  yield call(Inbox.unboxConversations, convIDs)

  // Selected is stale?
  const selectedConversation = yield select(Constants.getSelectedConversation)
  if (!selectedConversation) {
    return
  }
  yield put(Creators.clearMessages(selectedConversation))
  yield put(Creators.loadMoreMessages(selectedConversation, false))
}

function _threadIsCleared(originalAction: Action, checkAction: Action): boolean {
  return (
    originalAction.type === 'chat:loadMoreMessages' &&
    checkAction.type === 'chat:clearMessages' &&
    originalAction.payload.conversationIDKey === checkAction.payload.conversationIDKey
  )
}

function* _openConversation({
  payload: {conversationIDKey},
}: Constants.OpenConversation): SagaGenerator<any, any> {
  const inbox = yield select(inboxSelector)
  const validInbox = inbox.find(
    c => c.get('conversationIDKey') === conversationIDKey && c.get('state') === 'unboxed'
  )
  if (!validInbox) {
    yield put(Creators.getInboxAndUnbox([conversationIDKey]))
    const raceResult: {[key: string]: any} = yield race({
      updateInbox: take(
        a =>
          a.type === 'chat:updateInbox' &&
          a.payload.conversation &&
          a.payload.conversation.conversationIDKey === conversationIDKey
      ),
      timeout: call(delay, 10e3),
    })
    if (raceResult.updateInbox) {
      yield put(Creators.selectConversation(conversationIDKey, false))
    }
  } else {
    yield put(Creators.selectConversation(conversationIDKey, false))
  }
}

function* _updateTyping({
  payload: {conversationIDKey, typing},
}: Constants.UpdateTyping): SagaGenerator<any, any> {
  // Send we-are-typing info up to Gregor.
  if (!Constants.isPendingConversationIDKey(conversationIDKey)) {
    const conversationID = Constants.keyToConversationID(conversationIDKey)
    yield call(ChatTypes.localUpdateTypingRpcPromise, {
      param: {conversationID, typing},
    })
  }
}

// TODO this is kinda confusing. I think there is duplicated state...
function* _updateTempSearchConversation(action: SearchConstants.UserInputItemsUpdated) {
  const {payload: {userInputItemIds}} = action
  const [me, inSearch] = yield all([select(usernameSelector), select(inSearchSelector)])

  if (!inSearch) {
    return
  }

  const actionsToPut = []
  if (userInputItemIds.length) {
    actionsToPut.push(put(Creators.startConversation(userInputItemIds.concat(me), false, true)))
  } else {
    actionsToPut.push(put(Creators.selectConversation(null, false)))
    actionsToPut.push(put(SearchCreators.searchSuggestions('chatSearch')))
  }

  // Always clear the search results when you select/unselect
  actionsToPut.push(put(SearchCreators.clearSearchResults('chatSearch')))
  yield all(actionsToPut)
}

function* _exitSearch(_, inboxSearch: ReturnValue<typeof inboxSearchSelector>) {
  return all([
    put(SearchCreators.clearSearchResults('chatSearch')),
    put(SearchCreators.setUserInputItems('chatSearch', [])),
    put(Creators.setInboxSearch([])),
    put(Creators.removeTempPendingConversations()),
    inboxSearch.count() === 0
      ? yield put(Creators.selectConversation(yield select(previousConversationSelector), false))
      : null,
  ])
}

function* _createNewTeam(action: Constants.CreateNewTeam) {
  const {payload: {conversationIDKey, name}} = action
  const me = yield select(usernameSelector)
  const inbox = yield select(Shared.selectedInboxSelector, conversationIDKey)
  if (inbox) {
    yield call(teamsTeamCreateRpcPromise, {
      param: {name: {parts: [name]}},
    })
    const participants = inbox.get('participants').toArray()
    for (const username of participants) {
      if (username !== me) {
        yield call(teamsTeamAddMemberRpcPromise, {
          param: {
            email: '',
            name,
            role: TeamsTeamRole.writer,
            sendChatNotification: true,
            username,
          },
        })
      }
    }
  }
}

const _setNotifications = function*(action: Constants.SetNotifications) {
  const {payload: {conversationIDKey}} = action
  // Send the new post-reducer setNotifications structure to the service.
  const inbox = yield select(Shared.selectedInboxSelector, conversationIDKey)
  if (inbox && inbox.notifications) {
    const {notifications} = inbox
    const param = {
      convID: Constants.keyToConversationID(conversationIDKey),
      channelWide: notifications.channelWide,
      settings: [
        {
          deviceType: CommonDeviceType.desktop,
          kind: ChatTypes.CommonNotificationKind.atmention,
          enabled: notifications.desktop.atmention,
        },
        {
          deviceType: CommonDeviceType.desktop,
          kind: ChatTypes.CommonNotificationKind.generic,
          enabled: notifications.desktop.generic,
        },
        {
          deviceType: CommonDeviceType.mobile,
          kind: ChatTypes.CommonNotificationKind.atmention,
          enabled: notifications.mobile.atmention,
        },
        {
          deviceType: CommonDeviceType.mobile,
          kind: ChatTypes.CommonNotificationKind.generic,
          enabled: notifications.mobile.generic,
        },
      ],
    }
    yield call(ChatTypes.localSetAppNotificationSettingsLocalRpcPromise, {param})
  }
}

function updateProgress(action: Constants.DownloadProgress | Constants.UploadProgress) {
  const {type, payload: {progress, messageKey}} = action
  if (type === 'chat:downloadProgress') {
    if (action.payload.isPreview) {
      return put(EntityCreators.replaceEntity(['attachmentPreviewProgress'], {[messageKey]: progress}))
    }
    return put(EntityCreators.replaceEntity(['attachmentDownloadProgress'], {[messageKey]: progress}))
  }
  return put(EntityCreators.replaceEntity(['attachmentUploadProgress'], {[messageKey]: progress}))
}

function updateAttachmentSavePath(
  action: Constants.AttachmentSaveStart | Constants.AttachmentSaveFailed | Constants.AttachmentSaved
) {
  const {messageKey} = action.payload
  switch (action.type) {
    case 'chat:attachmentSaveFailed':
    case 'chat:attachmentSaveStart':
      return put(EntityCreators.replaceEntity(['attachmentSavedPath'], {[messageKey]: null}))
    case 'chat:attachmentSaved':
      const {path} = action.payload
      return put(EntityCreators.replaceEntity(['attachmentSavedPath'], {[messageKey]: path}))
  }
}

function attachmentLoaded(action: Constants.AttachmentLoaded) {
  const {payload: {messageKey, path, isPreview}} = action
  if (isPreview) {
    return all([
      put(EntityCreators.replaceEntity(['attachmentPreviewPath'], {[messageKey]: path})),
      put(EntityCreators.replaceEntity(['attachmentPreviewProgress'], {[messageKey]: null})),
    ])
  }
  return all([
    put(EntityCreators.replaceEntity(['attachmentDownloadedPath'], {[messageKey]: path})),
    put(EntityCreators.replaceEntity(['attachmentDownloadProgress'], {[messageKey]: null})),
  ])
}

function* chatSaga(): SagaGenerator<any, any> {
  yield Saga.safeTakeEvery('app:changedFocus', _changedFocus)
  yield Saga.safeTakeEvery('chat:appendMessages', _sendNotifications)
  yield Saga.safeTakeEvery('chat:clearMessages', _clearConversationMessages)
  yield Saga.safeTakeEvery(['chat:appendMessages', 'chat:prependMessages'], _storeMessageToEntity)
  yield Saga.safeTakeEvery(['chat:appendMessages', 'chat:prependMessages'], _findMessagesToDelete)
  yield Saga.safeTakeEvery(['chat:appendMessages', 'chat:prependMessages'], _findMessageUpdates)
  yield Saga.safeTakeEveryPure('chat:attachmentLoaded', attachmentLoaded)
  yield Saga.safeTakeEveryPure(['chat:downloadProgress', 'chat:uploadProgress'], updateProgress)
  yield Saga.safeTakeEveryPure(
    ['chat:attachmentSaveStart', 'chat:attachmentSaveFailed', 'chat:attachmentSaved'],
    updateAttachmentSavePath
  )
  yield Saga.safeTakeEveryPure('chat:updateSnippet', _updateSnippet)
  yield Saga.safeTakeEveryPure(
    'chat:removeOutboxMessage',
    _removeOutboxMessage,
    (s: TypedState, a: Constants.RemoveOutboxMessage) =>
      Constants.getConversationMessages(s, a.payload.conversationIDKey)
  )
  yield Saga.safeTakeEveryPure('chat:updateTempMessage', _updateMessageEntity)
  yield Saga.safeTakeEvery('chat:appendMessages', _appendMessagesToConversation)
  yield Saga.safeTakeEvery('chat:prependMessages', _prependMessagesToConversation)
  yield Saga.safeTakeEvery('chat:outboxMessageBecameReal', _updateOutboxMessageToReal)
  yield Saga.safeTakeEvery('chat:blockConversation', _blockConversation)
  yield Saga.safeTakeEvery('chat:createNewTeam', _createNewTeam)
  yield Saga.safeTakeEvery('chat:deleteMessage', Messages.deleteMessage)
  yield Saga.safeTakeEvery('chat:editMessage', Messages.editMessage)
  yield Saga.safeTakeEvery('chat:getInboxAndUnbox', Inbox.onGetInboxAndUnbox)
  yield Saga.safeTakeEvery('chat:incomingMessage', _incomingMessage)
  yield Saga.safeTakeEvery('chat:incomingTyping', _incomingTyping)
  yield Saga.safeTakeEvery('chat:leaveConversation', _leaveConversation)
  yield Saga.safeTakeSerially('chat:loadAttachment', Attachment.onLoadAttachment)
  yield Saga.safeTakeEvery('chat:loadAttachmentPreview', Attachment.onLoadAttachmentPreview)
  yield Saga.safeTakeEvery('chat:loadMoreMessages', Saga.cancelWhen(_threadIsCleared, _loadMoreMessages))
  yield Saga.safeTakeEvery('chat:loadedInbox', _ensureValidSelectedChat, true, false)
  yield Saga.safeTakeEvery('chat:markThreadsStale', _markThreadsStale)
  yield Saga.safeTakeEvery('chat:muteConversation', _muteConversation)
  yield Saga.safeTakeEvery('chat:newChat', _newChat)
  yield Saga.safeTakeEvery('chat:openAttachmentPopup', Attachment.onOpenAttachmentPopup)
  yield Saga.safeTakeEvery('chat:openConversation', _openConversation)
  yield Saga.safeTakeEvery('chat:openFolder', _openFolder)
  yield Saga.safeTakeEvery('chat:openTlfInChat', _openTlfInChat)
  yield Saga.safeTakeEvery('chat:postMessage', Messages.postMessage)
  yield Saga.safeTakeEvery('chat:retryAttachment', Attachment.onRetryAttachment)
  yield Saga.safeTakeEvery('chat:retryMessage', Messages.retryMessage)
  yield Saga.safeTakeEvery('chat:saveAttachment', Attachment.onSaveAttachment)
  yield Saga.safeTakeEvery('chat:saveAttachmentNative', Attachment.onSaveAttachmentNative)
  yield Saga.safeTakeEvery('chat:selectAttachment', Attachment.onSelectAttachment)
  yield Saga.safeTakeEvery('chat:setupChatHandlers', _setupChatHandlers)
  yield Saga.safeTakeEvery('chat:shareAttachment', Attachment.onShareAttachment)
  yield Saga.safeTakeEvery('chat:startConversation', _startConversation)
  yield Saga.safeTakeEvery('chat:untrustedInboxVisible', Inbox.untrustedInboxVisible)
  yield Saga.safeTakeEveryPure(
    'chat:updateBadging',
    _updateBadging,
    (state: TypedState, {payload: {conversationIDKey}}: Constants.UpdateBadging) =>
      Constants.lastMessageID(state, conversationIDKey)
  )
  yield Saga.safeTakeEvery('chat:updateInboxComplete', _ensureValidSelectedChat, false, false)
  yield Saga.safeTakeEvery('chat:updateMetadata', _updateMetadata)
  yield Saga.safeTakeEvery('chat:updateTyping', _updateTyping)
  yield Saga.safeTakeEvery('chat:updateThread', _updateThread)
  yield Saga.safeTakeLatest('chat:badgeAppForChat', _badgeAppForChat)
  yield Saga.safeTakeLatest('chat:inboxStale', Inbox.onInboxStale)
  yield Saga.safeTakeLatest('chat:loadInbox', Inbox.onInitialInboxLoad)
  yield Saga.safeTakeLatest('chat:selectConversation', _selectConversation)
<<<<<<< HEAD
  yield Saga.safeTakeLatest(
    SearchConstants.isUserInputItemsUpdated('chatSearch'),
    _updateTempSearchConversation
  )
  yield Saga.safeTakeEveryPure('chat:exitSearch', _exitSearch, inboxSearchSelector)
=======
  yield Saga.safeTakeLatest('chat:stageUserForSearch', _updateTempSearchConversation)
  yield Saga.safeTakeLatest('chat:unstageUserForSearch', _updateTempSearchConversation)
  yield Saga.safeTakeLatest('chat:exitSearch', _exitSearch)
  yield Saga.safeTakeLatest('chat:setNotifications', _setNotifications)
  yield Saga.safeTakeLatest('chat:toggleChannelWideNotifications', _setNotifications)
>>>>>>> 414ccb62
}

export default chatSaga

export {
  badgeAppForChat,
  openTlfInChat,
  setupChatHandlers,
  startConversation,
  setInitialConversation,
  untrustedInboxVisible,
} from './creators'<|MERGE_RESOLUTION|>--- conflicted
+++ resolved
@@ -1185,15 +1185,19 @@
   yield all(actionsToPut)
 }
 
-function* _exitSearch(_, inboxSearch: ReturnValue<typeof inboxSearchSelector>) {
+function _exitSearch(
+  _,
+  [inboxSearch, previousConversation]: [
+    ReturnValue<typeof inboxSearchSelector>,
+    ReturnValue<typeof previousConversationSelector>,
+  ]
+) {
   return all([
     put(SearchCreators.clearSearchResults('chatSearch')),
     put(SearchCreators.setUserInputItems('chatSearch', [])),
     put(Creators.setInboxSearch([])),
     put(Creators.removeTempPendingConversations()),
-    inboxSearch.count() === 0
-      ? yield put(Creators.selectConversation(yield select(previousConversationSelector), false))
-      : null,
+    inboxSearch.count() === 0 ? put(Creators.selectConversation(previousConversation, false)) : null,
   ])
 }
 
@@ -1364,19 +1368,16 @@
   yield Saga.safeTakeLatest('chat:inboxStale', Inbox.onInboxStale)
   yield Saga.safeTakeLatest('chat:loadInbox', Inbox.onInitialInboxLoad)
   yield Saga.safeTakeLatest('chat:selectConversation', _selectConversation)
-<<<<<<< HEAD
   yield Saga.safeTakeLatest(
     SearchConstants.isUserInputItemsUpdated('chatSearch'),
     _updateTempSearchConversation
   )
-  yield Saga.safeTakeEveryPure('chat:exitSearch', _exitSearch, inboxSearchSelector)
-=======
-  yield Saga.safeTakeLatest('chat:stageUserForSearch', _updateTempSearchConversation)
-  yield Saga.safeTakeLatest('chat:unstageUserForSearch', _updateTempSearchConversation)
-  yield Saga.safeTakeLatest('chat:exitSearch', _exitSearch)
+  yield Saga.safeTakeEveryPure('chat:exitSearch', _exitSearch, s => [
+    inboxSearchSelector(s),
+    previousConversationSelector(s),
+  ])
   yield Saga.safeTakeLatest('chat:setNotifications', _setNotifications)
   yield Saga.safeTakeLatest('chat:toggleChannelWideNotifications', _setNotifications)
->>>>>>> 414ccb62
 }
 
 export default chatSaga
