--- conflicted
+++ resolved
@@ -245,10 +245,9 @@
       "conversationIDKey": "Constants.ConversationIDKey",
       "isLoaded": "boolean"
     },
-<<<<<<< HEAD
     "joinConversation": {
       "conversationIDKey": "Constants.ConversationIDKey"
-=======
+    },
     "appendMessages": {
       "conversationIDKey": "Constants.ConversationIDKey",
       "isSelected": "boolean",
@@ -303,7 +302,6 @@
     },
     "shareAttachment": {
       "messageKey": "Constants.MessageKey"
->>>>>>> 9389d179
     }
   }
 }