// @flow
import React, {PureComponent} from 'react'
import {FlatList, View} from 'react-native'
import {globalStyles} from '../styles'

import type {Props} from './list'

class List extends PureComponent<Props<any>, void> {
  static defaultProps = {
<<<<<<< HEAD
    keyboardShouldPersistTaps: 'always',
=======
    keyboardShouldPersistTaps: 'handled',
>>>>>>> f44749a3
  }
  _itemRender = ({item, index}) => {
    return this.props.renderItem(index, item)
  }

  _getItemLayout = (data, index) => ({
    index,
    length: this.props.fixedHeight || 0,
    offset: (this.props.fixedHeight || 0) * index,
  })

  _keyExtractor = (item, index: number) => {
    if (this.props.indexAsKey || !item) {
      return String(index)
    }

    const keyProp = this.props.keyProperty || 'key'
    return item[keyProp]
  }

  render() {
    return (
      <View
        style={{
          flexGrow: 1,
          position: 'relative',
          ...this.props.style,
        }}
      >
        {/* need windowSize so iphone 6 doesn't have OOM issues */}
        <View style={globalStyles.fillAbsolute}>
          <FlatList
            renderItem={this._itemRender}
            data={this.props.items}
            getItemLayout={this.props.fixedHeight ? this._getItemLayout : undefined}
            keyExtractor={this._keyExtractor}
            keyboardShouldPersistTaps={this.props.keyboardShouldPersistTaps}
            windowSize={this.props.windowSize || 10}
            debug={false /* set to true to debug the list */}
          />
        </View>
      </View>
    )
  }
}

export default List<|MERGE_RESOLUTION|>--- conflicted
+++ resolved
@@ -7,11 +7,7 @@
 
 class List extends PureComponent<Props<any>, void> {
   static defaultProps = {
-<<<<<<< HEAD
-    keyboardShouldPersistTaps: 'always',
-=======
     keyboardShouldPersistTaps: 'handled',
->>>>>>> f44749a3
   }
   _itemRender = ({item, index}) => {
     return this.props.renderItem(index, item)
