--- conflicted
+++ resolved
@@ -2,14 +2,10 @@
 import * as React from 'react'
 import type {Props, ReqProps} from './image'
 
-<<<<<<< HEAD
 const RequireImage = ({src, style}: ReqProps) => <img src={src} style={style} />
-const FileImage = ({src, style, onLoad}: Props) => <img src={src} style={style} onLoad={onLoad} />
+const FileImage = ({src, style, onDragStart, onLoad}: Props) => (
+  <img src={src} style={style} onDragStart={onDragStart} onLoad={onLoad} />
+)
 
 export default FileImage
-export {RequireImage}
-=======
-export default ({src, style, onDragStart, onLoad}: Props) => (
-  <img src={src} style={style} onDragStart={onDragStart} onLoad={onLoad} />
-)
->>>>>>> 40156649
+export {RequireImage}