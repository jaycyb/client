// @flow
import Box from './box'
import Icon from './icon'
import React, {Component} from 'react'
import Text from './text'
import Badge from './badge'
import Avatar from './avatar'
import _ from 'lodash'
import shallowEqual from 'shallowequal'
import type {Props, ItemProps, TabBarButtonProps} from './tab-bar'
import {globalStyles, globalColors, globalMargins} from '../styles'

// TODO this thing does 4 different things. a lot of the main nav logic is in here which isn't used by anything else. Split this apart!

class TabBarItem extends Component<void, ItemProps, void> {
  render() {
    return this.props.children
  }
}

class SimpleTabBarButton extends Component<void, ItemProps, void> {
  shouldComponentUpdate(nextProps: ItemProps, nextState: any): boolean {
    return !shallowEqual(this.props, nextProps, (obj, oth, key) => {
      if (['style', 'styleContainer', 'children'].includes(key)) {
        return shallowEqual(obj, oth)
      }
      return undefined
    })
  }

  render() {
    const selectedColor = this.props.selectedColor || globalColors.blue
    const borderLocation = this.props.onBottom ? 'borderTop' : 'borderBottom'
    const underlineStyle = this.props.underlined ? {textDecoration: 'underlined'} : {}
    return (
      <Box
        style={{
          ...globalStyles.clickable,
          [borderLocation]: `solid 2px ${this.props.selected ? selectedColor : 'transparent'}`,
          padding: '8px 12px',
          ...this.props.style,
        }}
      >
        <Text
          type="BodySmallSemibold"
          style={{
            ...globalStyles.clickable,
            color: this.props.selected ? globalColors.black_75 : globalColors.black_60,
            fontSize: 11,
            ...underlineStyle,
          }}
        >
          {this.props.label}
        </Text>
      </Box>
    )
  }
}

const HighlightLine = () => (
  <Box
    style={{
      ...globalStyles.fillAbsolute,
      backgroundColor: globalColors.white,
      right: undefined,
      width: 2,
    }}
  />
)

class TabBarButton extends Component<void, TabBarButtonProps, void> {
  shouldComponentUpdate(nextProps: TabBarButtonProps, nextState: any): boolean {
    return !shallowEqual(this.props, nextProps, (obj, oth, key) => {
      if (
        [
          'style',
          'styleContainer',
          'styleBadge',
          'styleIcon',
          'styleBadgeNumber',
          'styleLabel',
          'children',
        ].includes(key)
      ) {
        return shallowEqual(obj, oth)
      }
      return undefined
    })
  }

  _renderAvatar(color: string, badgeNumber: number) {
    if (this.props.source.type !== 'avatar') return // needed to make flow happy
    return (
      <Box
        className={'nav-item-avatar' + (this.props.selected ? ' selected' : '')}
        style={{
          ...globalStyles.flexBoxColumn,
          alignItems: 'center',
          cursor: 'pointer',
          justifyContent: 'center',
          position: 'relative',
          ...this.props.style,
        }}
        onClick={this.props.onClick}
      >
<<<<<<< HEAD
        {this.props.selected && <HighlightLine />}
        <Avatar
          size={32}
          onClick={this.props.onClick}
          username={this.props.source.username}
          loadingColor={globalColors.blue3_40}
          backgroundColor={this.props.selected ? globalColors.white : globalColors.blue3_40}
        />
        {badgeNumber > 0 &&
          <Box style={{width: 0, display: 'flex'}}>
            <Box style={{...styleBadgeAvatar}}>
              <Badge
                badgeNumber={badgeNumber}
                badgeStyle={{marginLeft: 0, marginRight: 0}}
                outlineColor={globalColors.darkBlue2}
              />
            </Box>
          </Box>}
=======
        <Box
          style={{
            ...stylesTabBarButtonIcon,
            paddingLeft: 0,
            height: undefined,
            justifyContent: 'center',
            ...this.props.styleContainer,
          }}
        >
          <Avatar
            size={32}
            onClick={this.props.onClick}
            username={this.props.source.username}
            borderColor={this.props.selected ? globalColors.white : globalColors.blue3_40}
            loadingColor={globalColors.blue3_40}
            backgroundColor={this.props.selected ? globalColors.white : globalColors.blue3_40}
          />
          {badgeNumber > 0 &&
            <Box style={{width: 0, display: 'flex'}}>
              <Box style={styleBadgeAvatar}>
                <Badge
                  badgeNumber={badgeNumber}
                  badgeStyle={{marginLeft: 0, marginRight: 0}}
                  outlineColor={globalColors.midnightBlue}
                />
              </Box>
            </Box>}
        </Box>
>>>>>>> d8244040
        {!!this.props.label &&
          <Text
            className="title"
            type="BodySmallSemiboldItalic"
            style={{
              color: undefined,
              fontSize: 11,
              textAlign: 'center',
              ...globalStyles.clickable,
              ...this.props.styleLabel,
              marginTop: 3,
            }}
          >
            {this.props.label}
          </Text>}
      </Box>
    )
  }

  _renderNav(badgeNumber: number) {
    if (this.props.source.type !== 'nav') return // needed to make flow happy
    return (
      <Box onClick={this.props.onClick}>
        <style>{navRealCSS}</style>
        <Box
          style={{...stylesTabBarNavIcon, ...this.props.style}}
          className={'nav-item' + (this.props.selected ? ' selected' : '')}
        >
          {this.props.selected && <HighlightLine />}
          <Icon
            type={this.props.source.icon}
            style={{
              color: this.props.selected ? globalColors.white : globalColors.blue3_40,
              ...this.props.styleIcon,
            }}
          />
          {badgeNumber > 0 &&
            <Box style={styleBadgeNav}>
              <Badge
                badgeNumber={badgeNumber}
                badgeStyle={{marginLeft: 0, marginRight: globalMargins.tiny}}
                outlineColor={globalColors.darkBlue2}
              />
            </Box>}
          {!!this.props.label &&
            <Text
              type="BodySmallSemibold"
              style={{color: undefined, ...stylesNavText, ...this.props.styleLabel}}
              className="title"
            >
              {this.props.label}
            </Text>}
        </Box>
      </Box>
    )
  }

  _renderIcon(color: string, badgeNumber: number) {
    if (this.props.source.type !== 'icon') return // needed to make flow happy
    const backgroundColor = this.props.selected ? globalColors.darkBlue4 : globalColors.midnightBlue
    return (
      <Box
        style={{...stylesTabBarButtonIcon, backgroundColor, ...this.props.style}}
        onClick={this.props.onClick}
      >
        <Icon type={this.props.source.icon} style={{...stylesIcon, color, ...this.props.styleIcon}} />
        {!!this.props.label &&
          <Text
            type="BodySemibold"
            style={{color, textAlign: 'center', ...globalStyles.clickable, ...this.props.styleLabel}}
          >
            {this.props.label}
          </Text>}
        {badgeNumber > 0 &&
          <Box style={styleBadgeIcon}>
            <Badge
              badgeNumber={badgeNumber}
              badgeStyle={this.props.styleBadge}
              badgeNumberStyle={this.props.styleBadgeNumber}
            />
          </Box>}
      </Box>
    )
  }

  render() {
    const color = this.props.selected ? globalColors.white : globalColors.blue3_60
    const badgeNumber = this.props.badgeNumber || 0

    switch (this.props.source.type) {
      case 'avatar':
        return this._renderAvatar(color, badgeNumber)
      case 'nav':
        return this._renderNav(badgeNumber)
      case 'icon':
      default:
        return this._renderIcon(color, badgeNumber)
    }
  }
}

class TabBar extends Component<void, Props, void> {
  shouldComponentUpdate(nextProps: Props, nextState: any): boolean {
    return !shallowEqual(this.props, nextProps, (obj, oth, key) => {
      if (['style', 'styleTabBar', 'children'].includes(key)) {
        return shallowEqual(obj, oth)
      }
      return undefined
    })
  }

  _labels(): Array<React$Element<*>> {
    // TODO: Not sure why I have to wrap the child in a box, but otherwise touches won't work
    return (this.props.children || []).map((item: {props: ItemProps}, i) => {
      const key = item.props.label || _.get(item, 'props.tabBarButton.props.label') || i
      return (
        <Box key={key} style={item.props.styleContainer} onClick={item.props.onClick}>
          {item.props.tabBarButton || <SimpleTabBarButton {...item.props} />}
        </Box>
      )
    })
  }

  _content(): any {
    return (this.props.children || []).find(i => i.props.selected)
  }

  render() {
    const tabBarButtons = (
      <Box
        style={{
          ...globalStyles.flexBoxRow,
          flexShrink: 0,
          borderBottom: `solid 1px ${globalColors.black_05}`,
          ...this.props.styleTabBar,
        }}
      >
        {this._labels()}
      </Box>
    )
    return (
      <Box style={{...stylesContainer, ...this.props.style}}>
        {!this.props.tabBarOnBottom && tabBarButtons}
        {this._content()}
        {this.props.tabBarOnBottom && tabBarButtons}
      </Box>
    )
  }
}

const stylesContainer = {
  ...globalStyles.flexBoxColumn,
}

const stylesTabBarButtonIcon = {
  ...globalStyles.flexBoxRow,
  ...globalStyles.clickable,
  flex: 1,
  alignItems: 'center',
  paddingLeft: 20,
  position: 'relative',
}

const stylesIcon = {
  height: 14,
  paddingRight: 6,
  lineHeight: '16px',
  marginBottom: 2,
  textAlign: 'center',
}

const stylesTabBarNavIcon = {
  ...globalStyles.flexBoxColumn,
  ...globalStyles.clickable,
  flex: 1,
  alignItems: 'center',
  justifyContent: 'center',
  position: 'relative',
  width: 80,
  height: 56,
}

const navRealCSS = `
  .nav-item img { opacity: 0.6; }
  .nav-item:hover img { opacity: 1.0; }
  .nav-item.selected img { opacity: 1.0; }

  .nav-item .title { color: transparent; }
  .nav-item-avatar .title { color: ${globalColors.blue3_60}; }
  .nav-item.selected .title, .nav-item-avatar.selected .title { color: ${globalColors.white}; }
  .nav-item:hover .title, .nav-item-avatar:hover .title { color: ${globalColors.blue3}; opacity: 1.0; }
  .nav-item:hover.selected .title, .nav-item-avatar:hover.selected .title { color: ${globalColors.white}; opacity: 1.0;}
`

const stylesNavText = {
  fontSize: 10,
  marginTop: -3,
}

const styleBadgeAvatar = {
  position: 'absolute',
  left: 45,
  top: -5,
}

const styleBadgeNav = {
  position: 'absolute',
  left: 45,
  top: 5,
}

const styleBadgeIcon = {
  marginLeft: 'auto',
  marginRight: 8,
}

export {TabBarItem, TabBarButton}
export default TabBar<|MERGE_RESOLUTION|>--- conflicted
+++ resolved
@@ -103,7 +103,6 @@
         }}
         onClick={this.props.onClick}
       >
-<<<<<<< HEAD
         {this.props.selected && <HighlightLine />}
         <Avatar
           size={32}
@@ -114,7 +113,7 @@
         />
         {badgeNumber > 0 &&
           <Box style={{width: 0, display: 'flex'}}>
-            <Box style={{...styleBadgeAvatar}}>
+            <Box style={styleBadgeAvatar}>
               <Badge
                 badgeNumber={badgeNumber}
                 badgeStyle={{marginLeft: 0, marginRight: 0}}
@@ -122,36 +121,6 @@
               />
             </Box>
           </Box>}
-=======
-        <Box
-          style={{
-            ...stylesTabBarButtonIcon,
-            paddingLeft: 0,
-            height: undefined,
-            justifyContent: 'center',
-            ...this.props.styleContainer,
-          }}
-        >
-          <Avatar
-            size={32}
-            onClick={this.props.onClick}
-            username={this.props.source.username}
-            borderColor={this.props.selected ? globalColors.white : globalColors.blue3_40}
-            loadingColor={globalColors.blue3_40}
-            backgroundColor={this.props.selected ? globalColors.white : globalColors.blue3_40}
-          />
-          {badgeNumber > 0 &&
-            <Box style={{width: 0, display: 'flex'}}>
-              <Box style={styleBadgeAvatar}>
-                <Badge
-                  badgeNumber={badgeNumber}
-                  badgeStyle={{marginLeft: 0, marginRight: 0}}
-                  outlineColor={globalColors.midnightBlue}
-                />
-              </Box>
-            </Box>}
-        </Box>
->>>>>>> d8244040
         {!!this.props.label &&
           <Text
             className="title"
