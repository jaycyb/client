// @flow
import * as React from 'react'
import * as Constants from '../../../constants/teams'
import * as Types from '../../../constants/types/teams'
import AddPeopleHow from './add-people-how/container'
<<<<<<< HEAD
import {Box, Button, ButtonBar, Icon, Meta, Text} from '../../../common-adapters'
import {FloatingMenuParentHOC, type FloatingMenuParentProps} from '../../../common-adapters/floating-menu'
import {globalColors, globalMargins, globalStyles, isMobile} from '../../../styles'
import type {Response} from 'react-native-image-picker'
import NameWithIconWrapper from './name-with-icon-wrapper'
=======
import {
  iconCastPlatformStyles,
  Box,
  Button,
  ButtonBar,
  Icon,
  Meta,
  NameWithIcon,
  Text,
} from '../../../common-adapters'
import {FloatingMenuParentHOC, type FloatingMenuParentProps} from '../../../common-adapters/floating-menu'
import {
  desktopStyles,
  collapseStyles,
  globalColors,
  globalMargins,
  globalStyles,
  isMobile,
  platformStyles,
  styleSheetCreate,
} from '../../../styles'
>>>>>>> fded632f

export type Props = {
  canChat: boolean,
  canEditDescription: boolean,
  canJoinTeam: boolean,
  canManageMembers: boolean,
  description: string,
  loading?: boolean,
  memberCount: number,
  openTeam: boolean,
  role: Types.MaybeTeamRoleType,
  showingMenu: boolean,
  teamname: Types.Teamname,
  onAddPeople: (target?: any) => void,
  onAddSelf: () => void,
  onChat: () => void,
  onEditDescription: () => void,
  onEditIcon: (image?: Response) => void,
} & FloatingMenuParentProps

const _TeamHeader = (props: Props) => (
  <Box style={styles.container}>
    {props.canJoinTeam && (
      <Box key="add yourself" style={styles.addYourselfBanner}>
        <Text type="BodySemibold" style={styles.addYourselfBannerText}>
          You are not a member of this team.
        </Text>
        <Text
          backgroundMode="Information"
          type="BodySemiboldLink"
          style={styles.addYourselfBannerText}
          onClick={props.onAddSelf}
          underline={true}
        >
          Add yourself
        </Text>
      </Box>
    )}
    <Box style={styles.teamHeader}>
      {/* Summary */}
      <NameWithIconWrapper
        canEditDescription={props.canEditDescription}
        onEditIcon={props.onEditIcon}
        teamname={props.teamname}
        metaOne={
          <Box style={globalStyles.flexBoxRow}>
            <Text type="BodySmall">TEAM</Text>
            {props.openTeam && <Meta style={styles.meta} title="open" backgroundColor={globalColors.green} />}
          </Box>
        }
        metaTwo={getTeamSubtitle(props.memberCount, props.role)}
      />

      {/* Description */}
      {props.canEditDescription || props.description ? (
        <Text
          className={props.description ? 'hover-underline' : ''}
          style={collapseStyles([
            styles.description,
            platformStyles({
              common: {
                color: props.description ? globalColors.black_75 : globalColors.black_20,
              },
              isElectron: {
                ...(props.description ? desktopStyles.editable : desktopStyles.clickable),
              },
            }),
          ])}
          onClick={props.canEditDescription ? props.onEditDescription : null}
          type={props.canEditDescription ? 'BodySecondaryLink' : 'Body'}
        >
          {props.description || (props.canEditDescription && 'Write a brief description')}
        </Text>
      ) : (
        <Box />
      )}

      {/* Actions */}
      <ButtonBar direction="row" style={styles.buttonBar}>
        {props.canChat && (
          <Button type="Primary" label="Chat" onClick={props.onChat}>
            <Icon
              type="iconfont-chat"
              style={iconCastPlatformStyles(styles.chatIcon)}
              color={globalColors.white}
              size={22}
            />
          </Button>
        )}
        {props.canManageMembers && (
          <Button
            type="Secondary"
            label={'Add people...'}
            ref={isMobile ? undefined : props.setAttachmentRef}
            onClick={props.toggleShowingMenu}
          />
        )}
      </ButtonBar>

      {/* Add people how dropdown */}
      <AddPeopleHow
        attachTo={props.attachmentRef}
        visible={props.showingMenu}
        teamname={props.teamname}
        onHidden={props.toggleShowingMenu}
      />

      {/* CLI hint */}
      {!isMobile && (
        <Box style={styles.cliContainer}>
          <Box style={styles.cliIconWrapper}>
            <Box style={styles.cliIconLine} />
            <Icon
              style={iconCastPlatformStyles(styles.cliIcon)}
              color={globalColors.black_10}
              type="iconfont-info"
            />
            <Box style={styles.cliIconLine} />
          </Box>
          <Text type="BodySmall" style={styles.cliInstructionText}>
            You can also manage teams from the terminal:
          </Text>
          <Text type="TerminalInline" selectable={true} style={styles.cliTerminalText}>
            keybase team --help
          </Text>
        </Box>
      )}
    </Box>
  </Box>
)

const TeamHeader = FloatingMenuParentHOC(_TeamHeader)

const getTeamSubtitle = (memberCount: number, role: Types.MaybeTeamRoleType): string => {
  let res = `${memberCount} member`
  if (memberCount !== 1) {
    res += 's'
  }
  if (role && role !== 'none') {
    res += ` • ${Constants.typeToLabel[role]}`
  }
  return res
}

const styles = styleSheetCreate({
  addYourselfBanner: {
    ...globalStyles.flexBoxColumn,
    alignItems: 'center',
    alignSelf: 'stretch',
    backgroundColor: globalColors.blue,
    justifyContent: 'center',
    marginBottom: globalMargins.tiny,
    minHeight: 40,
    paddingBottom: globalMargins.tiny,
    paddingLeft: globalMargins.medium,
    paddingRight: globalMargins.medium,
    paddingTop: globalMargins.tiny,
  },
  addYourselfBannerText: {
    color: globalColors.white,
    textAlign: 'center',
  },
  buttonBar: platformStyles({
    isMobile: {
      marginBottom: -8,
      width: 'auto',
    },
  }),
  chatIcon: {
    marginRight: 8,
  },
  cliContainer: {
    ...globalStyles.flexBoxColumn,
    alignItems: 'center',
    margin: 20,
  },
  cliIcon: {
    paddingLeft: globalMargins.tiny,
    paddingRight: globalMargins.tiny,
  },
  cliIconLine: {
    backgroundColor: globalColors.black_05,
    height: 1,
    width: 24,
  },
  cliIconWrapper: {
    ...globalStyles.flexBoxRow,
    alignItems: 'center',
    marginBottom: globalMargins.xtiny,
  },
  cliInstructionText: {
    textAlign: 'center',
  },
  cliTerminalText: {
    marginLeft: globalMargins.xtiny,
    marginTop: globalMargins.xtiny,
  },
  container: {
    ...globalStyles.flexBoxColumn,
    alignItems: 'center',
    flex: 1,
    height: '100%',
    position: 'relative',
    width: '100%',
  },
  description: {
    maxWidth: 560,
    paddingTop: globalMargins.tiny,
  },
  meta: {
    alignSelf: 'center',
    marginLeft: globalMargins.tiny,
  },
  teamHeader: platformStyles({
    common: {
      ...globalStyles.flexBoxColumn,
      alignItems: 'center',
      paddingLeft: globalMargins.medium,
      paddingRight: globalMargins.medium,
      paddingTop: globalMargins.tiny,
    },
    isElectron: {
      paddingTop: globalMargins.medium,
      textAlign: 'center',
    },
  }),
})

export {TeamHeader}<|MERGE_RESOLUTION|>--- conflicted
+++ resolved
@@ -3,24 +3,10 @@
 import * as Constants from '../../../constants/teams'
 import * as Types from '../../../constants/types/teams'
 import AddPeopleHow from './add-people-how/container'
-<<<<<<< HEAD
-import {Box, Button, ButtonBar, Icon, Meta, Text} from '../../../common-adapters'
+import {iconCastPlatformStyles, Box, Button, ButtonBar, Icon, Meta, Text} from '../../../common-adapters'
 import {FloatingMenuParentHOC, type FloatingMenuParentProps} from '../../../common-adapters/floating-menu'
-import {globalColors, globalMargins, globalStyles, isMobile} from '../../../styles'
 import type {Response} from 'react-native-image-picker'
 import NameWithIconWrapper from './name-with-icon-wrapper'
-=======
-import {
-  iconCastPlatformStyles,
-  Box,
-  Button,
-  ButtonBar,
-  Icon,
-  Meta,
-  NameWithIcon,
-  Text,
-} from '../../../common-adapters'
-import {FloatingMenuParentHOC, type FloatingMenuParentProps} from '../../../common-adapters/floating-menu'
 import {
   desktopStyles,
   collapseStyles,
@@ -31,7 +17,6 @@
   platformStyles,
   styleSheetCreate,
 } from '../../../styles'
->>>>>>> fded632f
 
 export type Props = {
   canChat: boolean,
