// @flow
import * as PropProviders from '../../stories/prop-providers'
import React from 'react'
import {Box2} from '../../common-adapters'
import {storiesOf, action} from '../../stories/storybook'
import Header from './header'
import SettingsPopup from './settings-popup'
<<<<<<< HEAD
import RemoveAccountDialog from './settings-popup/remove-account'
=======
>>>>>>> fba6ad57

const defaultWalletMock = {
  isDefaultWallet: true,
  keybaseUser: 'cecileb',
  walletName: "cecileb's wallet",
}

const secondWalletMock = {
  isDefaultWallet: false,
  walletName: 'Second wallet',
}

const commonActions = {
  navigateAppend: action('navigateAppend'),
  onDeposit: action('onDeposit'),
  onReceive: action('onReceive'),
  onSendToAnotherWallet: action('onSendToAnotherWallet'),
  onSendToKeybaseUser: action('onSendToKeybaseUser'),
  onSendToStellarAddress: action('onSendToStellarAddress'),
  onSettings: action('onSettings'),
  onShowSecretKey: action('onShowSecretKey'),
}

const defaultSettingsProps = {
  name: 'awesome wallet',
  user: 'testuser',
<<<<<<< HEAD
  type: 'default',
=======
  isDefault: true,
>>>>>>> fba6ad57
  currency: 'USD ($)',
  currencies: ['USD ($)', 'XLM', 'CAD ($)', 'EUR (€)', 'GBP (£)'],
  onDelete: action('onDelete'),
  onSetDefault: action('setDefault'),
  onEditName: action('onEditName'),
  onCurrencyChange: action('onCurrencyChange'),
}

const secondarySettingsProps = {
  name: 'some other wallet',
  user: 'testuser',
<<<<<<< HEAD
  type: 'secondary',
=======
  isDefault: false,
>>>>>>> fba6ad57
  currency: 'XLM',
  currencies: ['USD ($)', 'XLM', 'CAD ($)', 'EUR (€)', 'GBP (£)'],
  onDelete: action('onDelete'),
  onSetDefault: action('setDefault'),
  onEditName: action('onEditName'),
  onCurrencyChange: action('onCurrencyChange'),
}

<<<<<<< HEAD
const warningProps = {
  name: 'awesome account',
  currency: '0.00 XLM',
  keys: '2 keys',
  onDelete: action('onDelete'),
  onClose: action('onClose'),
}

=======
>>>>>>> fba6ad57
const provider = PropProviders.CommonProvider()

const load = () => {
  storiesOf('Wallets/Wallet', module)
    .addDecorator(provider)
    .add('Default wallet', () => (
      <Box2 direction="horizontal" style={styleWidth}>
        <Header {...commonActions} {...defaultWalletMock} />
      </Box2>
    ))
    .add('Second wallet', () => (
      <Box2 direction="horizontal" style={styleWidth}>
        <Header {...commonActions} {...secondWalletMock} />
      </Box2>
    ))
    .add('Settings, default', () => <SettingsPopup {...defaultSettingsProps} />)
    .add('Settings, secondary', () => <SettingsPopup {...secondarySettingsProps} />)
<<<<<<< HEAD
    .add('Remove warning', () => <RemoveAccountDialog {...warningProps} />)
=======
>>>>>>> fba6ad57
}

const styleWidth = {width: 520}

export default load<|MERGE_RESOLUTION|>--- conflicted
+++ resolved
@@ -5,10 +5,7 @@
 import {storiesOf, action} from '../../stories/storybook'
 import Header from './header'
 import SettingsPopup from './settings-popup'
-<<<<<<< HEAD
 import RemoveAccountDialog from './settings-popup/remove-account'
-=======
->>>>>>> fba6ad57
 
 const defaultWalletMock = {
   isDefaultWallet: true,
@@ -35,11 +32,7 @@
 const defaultSettingsProps = {
   name: 'awesome wallet',
   user: 'testuser',
-<<<<<<< HEAD
-  type: 'default',
-=======
   isDefault: true,
->>>>>>> fba6ad57
   currency: 'USD ($)',
   currencies: ['USD ($)', 'XLM', 'CAD ($)', 'EUR (€)', 'GBP (£)'],
   onDelete: action('onDelete'),
@@ -51,11 +44,7 @@
 const secondarySettingsProps = {
   name: 'some other wallet',
   user: 'testuser',
-<<<<<<< HEAD
-  type: 'secondary',
-=======
   isDefault: false,
->>>>>>> fba6ad57
   currency: 'XLM',
   currencies: ['USD ($)', 'XLM', 'CAD ($)', 'EUR (€)', 'GBP (£)'],
   onDelete: action('onDelete'),
@@ -64,7 +53,6 @@
   onCurrencyChange: action('onCurrencyChange'),
 }
 
-<<<<<<< HEAD
 const warningProps = {
   name: 'awesome account',
   currency: '0.00 XLM',
@@ -73,8 +61,6 @@
   onClose: action('onClose'),
 }
 
-=======
->>>>>>> fba6ad57
 const provider = PropProviders.CommonProvider()
 
 const load = () => {
@@ -92,10 +78,7 @@
     ))
     .add('Settings, default', () => <SettingsPopup {...defaultSettingsProps} />)
     .add('Settings, secondary', () => <SettingsPopup {...secondarySettingsProps} />)
-<<<<<<< HEAD
     .add('Remove warning', () => <RemoveAccountDialog {...warningProps} />)
-=======
->>>>>>> fba6ad57
 }
 
 const styleWidth = {width: 520}
